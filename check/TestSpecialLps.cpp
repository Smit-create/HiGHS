#include "Highs.h"
#include "SpecialLps.h"
#include "catch.hpp"
#include "lp_data/HConst.h"

const bool dev_run = false;

void solve(Highs& highs, std::string presolve, std::string solver,
           const HighsModelStatus require_model_status,
           const double require_optimal_objective = 0,
           const double require_iteration_count = -1) {
  SpecialLps special_lps;
<<<<<<< HEAD
  const HighsInfo& info = highs.getHighsInfo();
=======
  if (!dev_run) highs.setOptionValue("output_flag", false);
  const HighsInfo& info = highs.getInfo();
>>>>>>> ed66d31c

  REQUIRE(highs.setOptionValue("solver", solver) == HighsStatus::kOk);

  REQUIRE(highs.setOptionValue("presolve", presolve) == HighsStatus::kOk);

  REQUIRE(highs.setBasis() == HighsStatus::kOk);

  REQUIRE(highs.run() == HighsStatus::kOk);

  if (dev_run)
    printf("Solved %s with presolve: status = %s\n",
           highs.getModel().model_name_.c_str(),
           highs.modelStatusToString(highs.getModelStatus()).c_str());
  REQUIRE(highs.getModelStatus() == require_model_status);

<<<<<<< HEAD
  if (require_model_status == HighsModelStatus::OPTIMAL) {
    REQUIRE(special_lps.objectiveOk(info.objective_function_value,
                                    require_optimal_objective, dev_run));
  }
  if (require_iteration_count >= 0) {
    int iteration_count;
    if (solver == "simplex") {
      iteration_count = highs.getSimplexIterationCount();
    } else {
      iteration_count = highs.getHighsInfo().ipm_iteration_count;
    }
    REQUIRE(iteration_count == require_iteration_count);
  }
  REQUIRE(highs.resetHighsOptions() == HighsStatus::OK);
=======
  if (require_model_status == HighsModelStatus::kOptimal) {
    REQUIRE(special_lps.objectiveOk(info.objective_function_value,
                                    require_optimal_objective, dev_run));
  }
  if (require_iteration_count >= 0) {
    HighsInt iteration_count;
    if (solver == "simplex") {
      iteration_count = highs.getInfo().simplex_iteration_count;
    } else {
      iteration_count = highs.getInfo().ipm_iteration_count;
    }
    REQUIRE(iteration_count == require_iteration_count);
  }
  REQUIRE(highs.resetOptions() == HighsStatus::kOk);
}

void distillation(Highs& highs) {
  SpecialLps special_lps;
  special_lps.reportLpName("distillation", dev_run);
  // This LP is not primal feasible at the origin
  HighsLp lp;
  HighsModelStatus require_model_status;
  double optimal_objective;
  special_lps.distillationLp(lp, require_model_status, optimal_objective);
  REQUIRE(highs.passModel(lp) == HighsStatus::kOk);
  // Presolve doesn't reduce the LP
  solve(highs, "on", "simplex", require_model_status, optimal_objective);
  solve(highs, "on", "ipm", require_model_status, optimal_objective);
>>>>>>> ed66d31c
}

void distillation(Highs& highs) {
  SpecialLps special_lps;
  special_lps.reportLpName("distillation", dev_run);
  // This LP is not primal feasible at the origin
  HighsLp lp;
  HighsModelStatus require_model_status;
  double optimal_objective;
  special_lps.distillationLp(lp, require_model_status, optimal_objective);
  REQUIRE(highs.passModel(lp) == HighsStatus::OK);
  // Presolve doesn't reduce the LP
  solve(highs, "on", "simplex", require_model_status, optimal_objective);
  solve(highs, "on", "ipm", require_model_status, optimal_objective);
}

void issue272(Highs& highs) {
  SpecialLps special_lps;
  special_lps.reportIssue(272, dev_run);
  // This is the FuOR MIP that presolve failed to handle as a maximization
  HighsLp lp;
  HighsModelStatus require_model_status;
  double optimal_objective;
  special_lps.issue272Lp(lp, require_model_status, optimal_objective);
  REQUIRE(highs.passModel(lp) == HighsStatus::kOk);
  // Presolve reduces to empty, so no need to test presolve+IPX
  solve(highs, "on", "simplex", require_model_status, optimal_objective);
  solve(highs, "off", "simplex", require_model_status, optimal_objective);
  solve(highs, "on", "ipm", require_model_status, optimal_objective);
  solve(highs, "off", "ipm", require_model_status, optimal_objective);
}

void issue280(Highs& highs) {
  SpecialLps special_lps;
  special_lps.reportIssue(280, dev_run);
  // This is an easy problem from mckib2 that IPX STILL FAILS to handle
  HighsLp lp;
  HighsModelStatus require_model_status;
  double optimal_objective;
  special_lps.issue280Lp(lp, require_model_status, optimal_objective);
  REQUIRE(highs.passModel(lp) == HighsStatus::kOk);
  // Presolve reduces to empty, so no need to test presolve+IPX
  solve(highs, "on", "simplex", require_model_status, optimal_objective);
  solve(highs, "off", "simplex", require_model_status, optimal_objective);
<<<<<<< HEAD
  solve(highs, "on", "ipm", require_model_status, optimal_objective);
=======
>>>>>>> ed66d31c
  special_lps.reportSolution(highs, dev_run);
  // STILL FAILS!!! Reported to Lukas as issue #1 on IPX
  //  solve(highs, "off", "ipm", require_model_status, optimal_objective);
}

void issue282(Highs& highs) {
  SpecialLps special_lps;
  special_lps.reportIssue(282, dev_run);
  // This is an easy problem from mckib2 on which presolve+simplex
  // failed to give the correct objective
  HighsLp lp;
  HighsModelStatus require_model_status;
  double optimal_objective;
  special_lps.issue282Lp(lp, require_model_status, optimal_objective);
  REQUIRE(highs.passModel(lp) == HighsStatus::kOk);
  // Presolve reduces to empty, so no real need to test presolve+IPX
  solve(highs, "on", "simplex", require_model_status, optimal_objective);
  solve(highs, "off", "simplex", require_model_status, optimal_objective);
  solve(highs, "on", "ipm", require_model_status, optimal_objective);
  solve(highs, "off", "ipm", require_model_status, optimal_objective);
}

void issue285(Highs& highs) {
  SpecialLps special_lps;
  special_lps.reportIssue(285, dev_run);
  // This is an infeasible LP for which HiGHS segfaulted after "Problem
  // status detected on presolve: Infeasible"
  HighsLp lp;
  HighsModelStatus require_model_status;
  special_lps.issue285Lp(lp, require_model_status);
  REQUIRE(highs.passModel(lp) == HighsStatus::kOk);
  // Presolve identifies infeasibility, so no need to test presolve+IPX
  solve(highs, "on", "simplex", require_model_status);
  solve(highs, "off", "simplex", require_model_status);
  solve(highs, "on", "ipm", require_model_status);
  solve(highs, "off", "ipm", require_model_status);
}

void issue295(Highs& highs) {
  SpecialLps special_lps;
  special_lps.reportIssue(295, dev_run);
  // Simplex solver (without presolve) gets a correct solution, IPX
  // (without presolve) reported the correct objective function value
  // but an inconsistent solution. Both simplex and IPX reported an
  // error when presolve is on.
  //
  // The bug in presolve was due to relying on size to get the number
  // of nonzeros. Correct interpretations of IPX inconsistent solution
  // was added
  HighsLp lp;
  HighsModelStatus require_model_status;
  double optimal_objective;
  special_lps.issue295Lp(lp, require_model_status, optimal_objective);
  REQUIRE(highs.passModel(lp) == HighsStatus::kOk);
  solve(highs, "on", "simplex", require_model_status, optimal_objective);
  solve(highs, "off", "simplex", require_model_status, optimal_objective);
  solve(highs, "on", "ipm", require_model_status, optimal_objective);
  solve(highs, "off", "ipm", require_model_status, optimal_objective);
}

void issue306(Highs& highs) {
  SpecialLps special_lps;
  special_lps.reportIssue(306, dev_run);
  // This is test6690 from mckib2 that gave a small inconsistency in
  // a bound after presolve, causing an error in IPX
  //
  // Resulted in the introduction of cleanBounds after presolve
  HighsLp lp;
  HighsModelStatus require_model_status;
  double optimal_objective;
  special_lps.issue306Lp(lp, require_model_status, optimal_objective);
  REQUIRE(highs.passModel(lp) == HighsStatus::kOk);
  solve(highs, "on", "simplex", require_model_status, optimal_objective);
  solve(highs, "off", "simplex", require_model_status, optimal_objective);
  solve(highs, "on", "ipm", require_model_status, optimal_objective);
  solve(highs, "off", "ipm", require_model_status, optimal_objective);
}

void issue316(Highs& highs) {
  SpecialLps special_lps;
  special_lps.reportIssue(316, dev_run);
  // This is a test problem from matbesancon where maximization failed
  //
  // Resulted in fixes being added to unconstrained LP solver
  bool bool_status;
  const HighsModelStatus require_model_status = HighsModelStatus::kOptimal;
  const double min_optimal_objective = -6;
  const double max_optimal_objective = 12;
  REQUIRE(highs.clearModel() == HighsStatus::kOk);

  bool_status = highs.addCol(2, -3, 6, 0, NULL, NULL);
  REQUIRE(bool_status);

  // Presolve reduces to empty
  solve(highs, "on", "simplex", require_model_status, min_optimal_objective);
  solve(highs, "off", "simplex", require_model_status, min_optimal_objective);

  bool_status = highs.changeObjectiveSense(ObjSense::kMaximize);
  REQUIRE(bool_status);

  solve(highs, "on", "simplex", require_model_status, max_optimal_objective);
  solve(highs, "off", "simplex", require_model_status, max_optimal_objective);
}

void issue425(Highs& highs) {
  SpecialLps special_lps;
  special_lps.reportIssue(425, dev_run);
  // This is issue425 from mckib2 for which presolve failed to identify
  // infeasibility
  HighsLp lp;
  HighsModelStatus require_model_status;
  special_lps.issue425Lp(lp, require_model_status);
<<<<<<< HEAD
  REQUIRE(highs.passModel(lp) == HighsStatus::OK);
  solve(highs, "on", "simplex", require_model_status, 0, 0);
=======
  REQUIRE(highs.passModel(lp) == HighsStatus::kOk);
  solve(highs, "on", "simplex", require_model_status, 0, -1);
>>>>>>> ed66d31c
  solve(highs, "off", "simplex", require_model_status, 0, 3);
  solve(highs, "off", "ipm", require_model_status, 0, 4);
}

void mpsGalenet(Highs& highs) {
  SpecialLps special_lps;
  special_lps.reportLpName("mpsGalenet", dev_run);
<<<<<<< HEAD
  const HighsModelStatus require_model_status =
      HighsModelStatus::PRIMAL_INFEASIBLE;
=======
  const HighsModelStatus require_model_status = HighsModelStatus::kInfeasible;
>>>>>>> ed66d31c

  std::string model = "galenet";
  std::string model_file;
  model_file = std::string(HIGHS_DIR) + "/check/instances/" + model + ".mps";
  REQUIRE(highs.readModel(model_file) == HighsStatus::kOk);

  solve(highs, "on", "simplex", require_model_status);
  solve(highs, "off", "simplex", require_model_status);
  solve(highs, "on", "ipm", require_model_status);
  solve(highs, "off", "ipm", require_model_status);
}

void primalDualInfeasible1(Highs& highs) {
  SpecialLps special_lps;
  special_lps.reportLpName("primalDualInfeasible1", dev_run);
  // This LP is both primal and dual infeasible - from Wikipedia. IPX
  // fails to identify primal infeasibility
  HighsLp lp;
  HighsModelStatus require_model_status;
  special_lps.primalDualInfeasible1Lp(lp, require_model_status);
  REQUIRE(highs.passModel(lp) == HighsStatus::kOk);
  // Presolve doesn't reduce the LP, but does identify primal infeasibility
  solve(highs, "on", "simplex", HighsModelStatus::kInfeasible);
  solve(highs, "off", "simplex", require_model_status);
  // Don't run the IPX test until it's fixed
  //  solve(highs, "on", "ipm", require_model_status);
}

void primalDualInfeasible2(Highs& highs) {
  SpecialLps special_lps;
  special_lps.reportLpName("primalDualInfeasible2", dev_run);
  // This LP is both primal and dual infeasible - scip-lpi4.mps from SCIP LPI
  // unit test (test4). IPX fails to identify primal infeasibility
  HighsLp lp;
  HighsModelStatus require_model_status;
  special_lps.primalDualInfeasible2Lp(lp, require_model_status);
<<<<<<< HEAD
  REQUIRE(highs.passModel(lp) == HighsStatus::OK);
  // Presolve doesn't reduce the LP
  // solve(highs, "on", "simplex", require_model_status);
=======
  REQUIRE(highs.passModel(lp) == HighsStatus::kOk);
  // Presolve doesn't reduce the LP, but does identify primal infeasibility
  solve(highs, "on", "simplex", HighsModelStatus::kInfeasible);
  // ERROR without presolve because primal simplex solver not available
  //  solve(highs, "off", "simplex", require_model_status);
>>>>>>> ed66d31c
  //  solve(highs, "on", "ipm", require_model_status);
}

void mpsUnbounded(Highs& highs) {
  SpecialLps special_lps;
  special_lps.reportLpName("mpsUnbounded", dev_run);
  // As a maximization, adlittle is unbounded, but a bug in hsol [due
  // to jumping to phase 2 if optimal in phase 1 after clean-up
  // yielded no dual infeasiblities despite the phase 1 objective
  // being negative] resulted in the problem being declared infeasible
  //
  // Resulted in fixes being added to hsol dual
  const HighsModelStatus require_model_status = HighsModelStatus::kUnbounded;

  // Unit test fails for IPX with adlittle solved as maximization
  std::string model = "adlittle";
  std::string model_file;
  model_file = std::string(HIGHS_DIR) + "/check/instances/" + model + ".mps";
  REQUIRE(highs.readModel(model_file) == HighsStatus::kOk);

  REQUIRE(highs.changeObjectiveSense(ObjSense::kMaximize));

  solve(highs, "on", "simplex", require_model_status);
  solve(highs, "off", "simplex", require_model_status);
  //  solve(highs, "on", "ipm", require_model_status);
  //  solve(highs, "off", "ipm", require_model_status);
}

void mpsGas11(Highs& highs) {
  SpecialLps special_lps;
  special_lps.reportLpName("mpsGas11", dev_run);
  // Lots of trouble is caused by gas11
  const HighsModelStatus require_model_status = HighsModelStatus::kUnbounded;

  std::string model = "gas11";
  std::string model_file;
  model_file = std::string(HIGHS_DIR) + "/check/instances/" + model + ".mps";
  REQUIRE(highs.readModel(model_file) == HighsStatus::kOk);

  solve(highs, "on", "simplex", require_model_status);
  solve(highs, "off", "simplex", require_model_status);
  solve(highs, "on", "ipm", require_model_status);
  solve(highs, "off", "ipm", require_model_status);
}

void almostNotUnbounded(Highs& highs) {
  SpecialLps special_lps;
  special_lps.reportLpName("almostNotUnbounded", dev_run);
  // This problem tests how well HiGHS handles
  // near-unboundedness. None of the LPs is reduced by presolve
  //
  // No
  HighsLp lp;
  const HighsModelStatus require_model_status0 = HighsModelStatus::kUnbounded;
  const HighsModelStatus require_model_status1 = HighsModelStatus::kOptimal;
  const HighsModelStatus require_model_status2 = HighsModelStatus::kOptimal;
  const double optimal_objective1 = -1;
  const double optimal_objective2 = -3;

  // With epsilon = 1e-7 hsol declares optimality as the primal
  // infeasibility in phase 2 that would lead to unboundedness is
  // sufficiently small
  //
  // With epsilon = 1e-6 hsol goes to phase 2 before detecting
  // unboundedness, because the problem with perturbed costs is dual
  // feasible.
  //
  // With epsilon = 1e-5 hsol identifies unboundedness in phase 1
  // because the problem with perturbed costs is not dual feasible.
  double epsilon = 1e-6;
  lp.numCol_ = 2;
  lp.numRow_ = 3;
  lp.colCost_ = {-1, 1 - epsilon};
  lp.colLower_ = {0, 0};
  lp.colUpper_ = {inf, inf};
  lp.rowLower_ = {-1 + epsilon, -1, 3};
  lp.rowUpper_ = {inf, inf, inf};
  lp.Astart_ = {0, 3, 6};
  lp.Aindex_ = {0, 1, 2, 0, 1, 2};
  lp.Avalue_ = {1 + epsilon, -1, 1, -1, 1, 1};
  lp.orientation_ = MatrixOrientation::kColwise;
  // LP is feasible on [1+alpha, alpha] with objective
  // -1-epsilon*alpha so unbounded

  REQUIRE(highs.passModel(lp) == HighsStatus::kOk);
  //  REQUIRE(highs.writeModel("epsilon_unbounded.mps") ==
  //  HighsStatus::WARNING);
  solve(highs, "off", "simplex", require_model_status0);
  solve(highs, "off", "ipm", require_model_status0);

  // LP is feasible on [1+alpha, alpha] with objective -1 so optimal,
  // but has open set of optimal solutions
  lp.colCost_ = {-1, 1};
  REQUIRE(highs.passModel(lp) == HighsStatus::kOk);

  solve(highs, "off", "simplex", require_model_status1, optimal_objective1);
  special_lps.reportSolution(highs, dev_run);
  solve(highs, "off", "ipm", require_model_status1, optimal_objective1);

  // LP has bounded feasible region with optimal solution
  // [1+2/epsilon, 2/epsilon] and objective
  // value -3
  lp.colCost_[1] = 1 - epsilon;
  lp.rowLower_[0] = -1 - epsilon;
  lp.Avalue_[0] = 1 - epsilon;
  REQUIRE(highs.passModel(lp) == HighsStatus::kOk);

  solve(highs, "off", "simplex", require_model_status2, optimal_objective2);
  special_lps.reportSolution(highs, dev_run);
  solve(highs, "off", "ipm", require_model_status2, optimal_objective2);
}

void singularStartingBasis(Highs& highs) {
  SpecialLps special_lps;
  special_lps.reportLpName("singularStartingBasis", dev_run);
  // This problem tests how well HiGHS handles a singular initial
  // basis
  HighsLp lp;
  const HighsModelStatus require_model_status = HighsModelStatus::kOptimal;
  const double optimal_objective = -3;

  lp.numCol_ = 3;
  lp.numRow_ = 2;
  lp.colCost_ = {-3, -2, -1};
  lp.colLower_ = {0, 0, 0};
  lp.colUpper_ = {inf, inf, inf};
  lp.rowLower_ = {-inf, -inf};
  lp.rowUpper_ = {3, 2};
  lp.Astart_ = {0, 2, 4, 6};
  lp.Aindex_ = {0, 1, 0, 1, 0, 1};
  lp.Avalue_ = {1, 2, 2, 4, 1, 3};
  lp.orientation_ = MatrixOrientation::kColwise;

  REQUIRE(highs.passModel(lp) == HighsStatus::kOk);

  if (dev_run) {
    REQUIRE(highs.setOptionValue("log_dev_level", kHighsLogDevLevelDetailed) ==
            HighsStatus::kOk);
  }

  REQUIRE(highs.setOptionValue("highs_debug_level", 3) == HighsStatus::kOk);

  HighsBasis basis;
  basis.col_status.resize(lp.numCol_);
  basis.row_status.resize(lp.numRow_);
  basis.col_status[0] = HighsBasisStatus::kBasic;
  basis.col_status[1] = HighsBasisStatus::kBasic;
  basis.col_status[2] = HighsBasisStatus::kLower;
  basis.row_status[0] = HighsBasisStatus::kUpper;
  basis.row_status[1] = HighsBasisStatus::kUpper;
  basis.valid = true;

  REQUIRE(highs.setBasis(basis) == HighsStatus::kOk);

  REQUIRE(highs.run() == HighsStatus::kOk);

  const HighsInfo& info = highs.getInfo();

  REQUIRE(highs.getModelStatus() == require_model_status);

<<<<<<< HEAD
  if (require_model_status == HighsModelStatus::OPTIMAL)
    REQUIRE(special_lps.objectiveOk(info.objective_function_value,
                                    optimal_objective, dev_run));
=======
  if (require_model_status == HighsModelStatus::kOptimal)
    REQUIRE(special_lps.objectiveOk(info.objective_function_value,
                                    optimal_objective, dev_run));

  REQUIRE(highs.resetOptions() == HighsStatus::kOk);
>>>>>>> ed66d31c

  special_lps.reportSolution(highs, dev_run);
}

<<<<<<< HEAD
  special_lps.reportSolution(highs, dev_run);
}

=======
>>>>>>> ed66d31c
void unconstrained(Highs& highs) {
  HighsLp lp;
  lp.numCol_ = 2;
  lp.numRow_ = 0;
  lp.colCost_ = {1, -1};
  lp.colLower_ = {4, 2};
  lp.colUpper_ = {inf, 3};
  lp.Astart_ = {0, 0, 0};
<<<<<<< HEAD
  REQUIRE(highs.passModel(lp) == HighsStatus::OK);
  REQUIRE(highs.setHighsOptionValue("presolve", "off") == HighsStatus::OK);
  REQUIRE(highs.run() == HighsStatus::OK);
  REQUIRE(highs.getModelStatus() == HighsModelStatus::OPTIMAL);
  REQUIRE(highs.getObjectiveValue() == 1);
  REQUIRE(highs.changeObjectiveSense(ObjSense::MAXIMIZE));
  REQUIRE(highs.setBasis() == HighsStatus::OK);
  REQUIRE(highs.run() == HighsStatus::OK);
  REQUIRE(highs.getModelStatus() == HighsModelStatus::PRIMAL_UNBOUNDED);
  REQUIRE(highs.changeColCost(0, -1));
  REQUIRE(highs.setBasis() == HighsStatus::OK);
  REQUIRE(highs.run() == HighsStatus::OK);
  REQUIRE(highs.getModelStatus() == HighsModelStatus::OPTIMAL);
  REQUIRE(highs.getObjectiveValue() == -6);
  REQUIRE(highs.changeColBounds(0, 4, 1));
  REQUIRE(highs.setBasis() == HighsStatus::OK);
  REQUIRE(highs.run() == HighsStatus::OK);
  REQUIRE(highs.getModelStatus() == HighsModelStatus::PRIMAL_INFEASIBLE);
=======
  lp.orientation_ = MatrixOrientation::kColwise;
  REQUIRE(highs.passModel(lp) == HighsStatus::kOk);
  REQUIRE(highs.setOptionValue("presolve", "off") == HighsStatus::kOk);
  REQUIRE(highs.run() == HighsStatus::kOk);
  REQUIRE(highs.getModelStatus() == HighsModelStatus::kOptimal);
  REQUIRE(highs.getObjectiveValue() == 1);
  REQUIRE(highs.changeObjectiveSense(ObjSense::kMaximize));
  REQUIRE(highs.setBasis() == HighsStatus::kOk);
  REQUIRE(highs.run() == HighsStatus::kOk);
  REQUIRE(highs.getModelStatus() == HighsModelStatus::kUnbounded);
  REQUIRE(highs.changeColCost(0, -1));
  REQUIRE(highs.setBasis() == HighsStatus::kOk);
  REQUIRE(highs.run() == HighsStatus::kOk);
  REQUIRE(highs.getModelStatus() == HighsModelStatus::kOptimal);
  REQUIRE(highs.getObjectiveValue() == -6);
  REQUIRE(highs.changeColBounds(0, 4, 1));
  REQUIRE(highs.setBasis() == HighsStatus::kOk);
  REQUIRE(highs.run() == HighsStatus::kOk);
  REQUIRE(highs.getModelStatus() == HighsModelStatus::kInfeasible);
>>>>>>> ed66d31c
}

TEST_CASE("LP-distillation", "[highs_test_special_lps]") {
  Highs highs;
  if (!dev_run) {
<<<<<<< HEAD
    highs.setHighsLogfile();
    highs.setHighsOutput();
=======
    highs.setOptionValue("output_flag", false);
>>>>>>> ed66d31c
  }
  distillation(highs);
}

TEST_CASE("LP-272", "[highs_test_special_lps]") {
  Highs highs;
  if (!dev_run) {
    highs.setOptionValue("output_flag", false);
  }
  issue272(highs);
}
TEST_CASE("LP-280", "[highs_test_special_lps]") {
  Highs highs;
  if (!dev_run) {
    highs.setOptionValue("output_flag", false);
  }
  issue280(highs);
}
TEST_CASE("LP-282", "[highs_test_special_lps]") {
  Highs highs;
  if (!dev_run) {
    highs.setOptionValue("output_flag", false);
  }
  issue282(highs);
}
TEST_CASE("LP-285", "[highs_test_special_lps]") {
  Highs highs;
  if (!dev_run) {
    highs.setOptionValue("output_flag", false);
  }
  issue285(highs);
}

TEST_CASE("LP-295", "[highs_test_special_lps]") {
  Highs highs;
  if (!dev_run) {
    highs.setOptionValue("output_flag", false);
  }
  issue295(highs);
}

TEST_CASE("LP-306", "[highs_test_special_lps]") {
  Highs highs;
  if (!dev_run) {
    highs.setOptionValue("output_flag", false);
  }
  issue306(highs);
}
TEST_CASE("LP-316", "[highs_test_special_lps]") {
  Highs highs;
  if (!dev_run) {
    highs.setOptionValue("output_flag", false);
  }
  issue316(highs);
}
TEST_CASE("LP-425", "[highs_test_special_lps]") {
  Highs highs;
  if (!dev_run) {
<<<<<<< HEAD
    highs.setHighsLogfile();
    highs.setHighsOutput();
=======
    highs.setOptionValue("output_flag", false);
>>>>>>> ed66d31c
  }
  issue425(highs);
}
TEST_CASE("LP-galenet", "[highs_test_special_lps]") {
  Highs highs;
  if (!dev_run) {
    highs.setOptionValue("output_flag", false);
  }
  mpsGalenet(highs);
}
TEST_CASE("LP-primal-dual-infeasible1", "[highs_test_special_lps]") {
  Highs highs;
  if (!dev_run) {
    highs.setOptionValue("output_flag", false);
  }
  primalDualInfeasible1(highs);
}
TEST_CASE("LP-primal-dual-infeasible2", "[highs_test_special_lps]") {
  Highs highs;
  if (!dev_run) {
    highs.setOptionValue("output_flag", false);
  }
  primalDualInfeasible2(highs);
}
TEST_CASE("LP-unbounded", "[highs_test_special_lps]") {
  Highs highs;
  if (!dev_run) {
    highs.setOptionValue("output_flag", false);
  }
  mpsUnbounded(highs);
}

// for some reason hangs on IPX with presolve off: add to doctest
TEST_CASE("LP-gas11", "[highs_test_special_lps]") {
  Highs highs;
  if (!dev_run) {
    highs.setOptionValue("output_flag", false);
  }
  mpsGas11(highs);
}

TEST_CASE("LP-almost-not-unbounded", "[highs_test_special_lps]") {
  Highs highs;
  if (!dev_run) {
    highs.setOptionValue("output_flag", false);
  }
  almostNotUnbounded(highs);
}
TEST_CASE("LP-singular-starting-basis", "[highs_test_special_lps]") {
  Highs highs;
  if (!dev_run) {
    highs.setOptionValue("output_flag", false);
  }
  singularStartingBasis(highs);
}
TEST_CASE("LP-unconstrained", "[highs_test_special_lps]") {
  Highs highs;
  if (!dev_run) {
<<<<<<< HEAD
    highs.setHighsLogfile();
    highs.setHighsOutput();
=======
    highs.setOptionValue("output_flag", false);
>>>>>>> ed66d31c
  }
  unconstrained(highs);
}<|MERGE_RESOLUTION|>--- conflicted
+++ resolved
@@ -10,12 +10,8 @@
            const double require_optimal_objective = 0,
            const double require_iteration_count = -1) {
   SpecialLps special_lps;
-<<<<<<< HEAD
-  const HighsInfo& info = highs.getHighsInfo();
-=======
   if (!dev_run) highs.setOptionValue("output_flag", false);
   const HighsInfo& info = highs.getInfo();
->>>>>>> ed66d31c
 
   REQUIRE(highs.setOptionValue("solver", solver) == HighsStatus::kOk);
 
@@ -31,22 +27,6 @@
            highs.modelStatusToString(highs.getModelStatus()).c_str());
   REQUIRE(highs.getModelStatus() == require_model_status);
 
-<<<<<<< HEAD
-  if (require_model_status == HighsModelStatus::OPTIMAL) {
-    REQUIRE(special_lps.objectiveOk(info.objective_function_value,
-                                    require_optimal_objective, dev_run));
-  }
-  if (require_iteration_count >= 0) {
-    int iteration_count;
-    if (solver == "simplex") {
-      iteration_count = highs.getSimplexIterationCount();
-    } else {
-      iteration_count = highs.getHighsInfo().ipm_iteration_count;
-    }
-    REQUIRE(iteration_count == require_iteration_count);
-  }
-  REQUIRE(highs.resetHighsOptions() == HighsStatus::OK);
-=======
   if (require_model_status == HighsModelStatus::kOptimal) {
     REQUIRE(special_lps.objectiveOk(info.objective_function_value,
                                     require_optimal_objective, dev_run));
@@ -75,21 +55,6 @@
   // Presolve doesn't reduce the LP
   solve(highs, "on", "simplex", require_model_status, optimal_objective);
   solve(highs, "on", "ipm", require_model_status, optimal_objective);
->>>>>>> ed66d31c
-}
-
-void distillation(Highs& highs) {
-  SpecialLps special_lps;
-  special_lps.reportLpName("distillation", dev_run);
-  // This LP is not primal feasible at the origin
-  HighsLp lp;
-  HighsModelStatus require_model_status;
-  double optimal_objective;
-  special_lps.distillationLp(lp, require_model_status, optimal_objective);
-  REQUIRE(highs.passModel(lp) == HighsStatus::OK);
-  // Presolve doesn't reduce the LP
-  solve(highs, "on", "simplex", require_model_status, optimal_objective);
-  solve(highs, "on", "ipm", require_model_status, optimal_objective);
 }
 
 void issue272(Highs& highs) {
@@ -120,10 +85,6 @@
   // Presolve reduces to empty, so no need to test presolve+IPX
   solve(highs, "on", "simplex", require_model_status, optimal_objective);
   solve(highs, "off", "simplex", require_model_status, optimal_objective);
-<<<<<<< HEAD
-  solve(highs, "on", "ipm", require_model_status, optimal_objective);
-=======
->>>>>>> ed66d31c
   special_lps.reportSolution(highs, dev_run);
   // STILL FAILS!!! Reported to Lukas as issue #1 on IPX
   //  solve(highs, "off", "ipm", require_model_status, optimal_objective);
@@ -236,13 +197,8 @@
   HighsLp lp;
   HighsModelStatus require_model_status;
   special_lps.issue425Lp(lp, require_model_status);
-<<<<<<< HEAD
-  REQUIRE(highs.passModel(lp) == HighsStatus::OK);
-  solve(highs, "on", "simplex", require_model_status, 0, 0);
-=======
   REQUIRE(highs.passModel(lp) == HighsStatus::kOk);
   solve(highs, "on", "simplex", require_model_status, 0, -1);
->>>>>>> ed66d31c
   solve(highs, "off", "simplex", require_model_status, 0, 3);
   solve(highs, "off", "ipm", require_model_status, 0, 4);
 }
@@ -250,12 +206,7 @@
 void mpsGalenet(Highs& highs) {
   SpecialLps special_lps;
   special_lps.reportLpName("mpsGalenet", dev_run);
-<<<<<<< HEAD
-  const HighsModelStatus require_model_status =
-      HighsModelStatus::PRIMAL_INFEASIBLE;
-=======
   const HighsModelStatus require_model_status = HighsModelStatus::kInfeasible;
->>>>>>> ed66d31c
 
   std::string model = "galenet";
   std::string model_file;
@@ -292,17 +243,11 @@
   HighsLp lp;
   HighsModelStatus require_model_status;
   special_lps.primalDualInfeasible2Lp(lp, require_model_status);
-<<<<<<< HEAD
-  REQUIRE(highs.passModel(lp) == HighsStatus::OK);
-  // Presolve doesn't reduce the LP
-  // solve(highs, "on", "simplex", require_model_status);
-=======
   REQUIRE(highs.passModel(lp) == HighsStatus::kOk);
   // Presolve doesn't reduce the LP, but does identify primal infeasibility
   solve(highs, "on", "simplex", HighsModelStatus::kInfeasible);
   // ERROR without presolve because primal simplex solver not available
   //  solve(highs, "off", "simplex", require_model_status);
->>>>>>> ed66d31c
   //  solve(highs, "on", "ipm", require_model_status);
 }
 
@@ -463,27 +408,15 @@
 
   REQUIRE(highs.getModelStatus() == require_model_status);
 
-<<<<<<< HEAD
-  if (require_model_status == HighsModelStatus::OPTIMAL)
-    REQUIRE(special_lps.objectiveOk(info.objective_function_value,
-                                    optimal_objective, dev_run));
-=======
   if (require_model_status == HighsModelStatus::kOptimal)
     REQUIRE(special_lps.objectiveOk(info.objective_function_value,
                                     optimal_objective, dev_run));
 
   REQUIRE(highs.resetOptions() == HighsStatus::kOk);
->>>>>>> ed66d31c
 
   special_lps.reportSolution(highs, dev_run);
 }
 
-<<<<<<< HEAD
-  special_lps.reportSolution(highs, dev_run);
-}
-
-=======
->>>>>>> ed66d31c
 void unconstrained(Highs& highs) {
   HighsLp lp;
   lp.numCol_ = 2;
@@ -492,26 +425,6 @@
   lp.colLower_ = {4, 2};
   lp.colUpper_ = {inf, 3};
   lp.Astart_ = {0, 0, 0};
-<<<<<<< HEAD
-  REQUIRE(highs.passModel(lp) == HighsStatus::OK);
-  REQUIRE(highs.setHighsOptionValue("presolve", "off") == HighsStatus::OK);
-  REQUIRE(highs.run() == HighsStatus::OK);
-  REQUIRE(highs.getModelStatus() == HighsModelStatus::OPTIMAL);
-  REQUIRE(highs.getObjectiveValue() == 1);
-  REQUIRE(highs.changeObjectiveSense(ObjSense::MAXIMIZE));
-  REQUIRE(highs.setBasis() == HighsStatus::OK);
-  REQUIRE(highs.run() == HighsStatus::OK);
-  REQUIRE(highs.getModelStatus() == HighsModelStatus::PRIMAL_UNBOUNDED);
-  REQUIRE(highs.changeColCost(0, -1));
-  REQUIRE(highs.setBasis() == HighsStatus::OK);
-  REQUIRE(highs.run() == HighsStatus::OK);
-  REQUIRE(highs.getModelStatus() == HighsModelStatus::OPTIMAL);
-  REQUIRE(highs.getObjectiveValue() == -6);
-  REQUIRE(highs.changeColBounds(0, 4, 1));
-  REQUIRE(highs.setBasis() == HighsStatus::OK);
-  REQUIRE(highs.run() == HighsStatus::OK);
-  REQUIRE(highs.getModelStatus() == HighsModelStatus::PRIMAL_INFEASIBLE);
-=======
   lp.orientation_ = MatrixOrientation::kColwise;
   REQUIRE(highs.passModel(lp) == HighsStatus::kOk);
   REQUIRE(highs.setOptionValue("presolve", "off") == HighsStatus::kOk);
@@ -531,18 +444,12 @@
   REQUIRE(highs.setBasis() == HighsStatus::kOk);
   REQUIRE(highs.run() == HighsStatus::kOk);
   REQUIRE(highs.getModelStatus() == HighsModelStatus::kInfeasible);
->>>>>>> ed66d31c
 }
 
 TEST_CASE("LP-distillation", "[highs_test_special_lps]") {
   Highs highs;
   if (!dev_run) {
-<<<<<<< HEAD
-    highs.setHighsLogfile();
-    highs.setHighsOutput();
-=======
-    highs.setOptionValue("output_flag", false);
->>>>>>> ed66d31c
+    highs.setOptionValue("output_flag", false);
   }
   distillation(highs);
 }
@@ -601,12 +508,7 @@
 TEST_CASE("LP-425", "[highs_test_special_lps]") {
   Highs highs;
   if (!dev_run) {
-<<<<<<< HEAD
-    highs.setHighsLogfile();
-    highs.setHighsOutput();
-=======
-    highs.setOptionValue("output_flag", false);
->>>>>>> ed66d31c
+    highs.setOptionValue("output_flag", false);
   }
   issue425(highs);
 }
@@ -665,12 +567,7 @@
 TEST_CASE("LP-unconstrained", "[highs_test_special_lps]") {
   Highs highs;
   if (!dev_run) {
-<<<<<<< HEAD
-    highs.setHighsLogfile();
-    highs.setHighsOutput();
-=======
-    highs.setOptionValue("output_flag", false);
->>>>>>> ed66d31c
+    highs.setOptionValue("output_flag", false);
   }
   unconstrained(highs);
 }