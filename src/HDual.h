#ifndef HDUAL_H_
#define HDUAL_H_

#include "HModel.h"
#include "HMatrix.h"
#include "HFactor.h"
#include "HVector.h"
#include "HDualRow.h"
#include "HDualRHS.h"
#include "HCrash.h"

#include <set>
#include <string>
#include <vector>
using namespace std;

const int HSOL_THREAD_LIMIT = 32;
const int HSOL_SLICED_LIMIT = 100;

//Define the EdWt modes
const int EdWt_Mode_DSE = 0;
const int EdWt_Mode_Dvx = 1;
const int EdWt_Mode_Dan = 2;

//Define the Crash modes
const int Crash_Mode_No = 0;
const int Crash_Mode_LTSSF_k = 1;
const int Crash_Mode_LTSSF_pri = 2;
const int Crash_Mode_LTSF_k = 3;
const int Crash_Mode_LTSF_pri = 4;
const int Crash_Mode_LTSF = 5;
const int Crash_Mode_Bixby = 6;
const int Crash_Mode_Dev = 7;
const int Crash_Mode_Df = Crash_Mode_LTSSF_pri;

//Define the Presolve modes
const int Presolve_Mode_Off = 0;
const int Presolve_Mode_On = 1;

//Define the Devex status flags
//Using 1 and 0 allows dvx_ix to be used as a multiplier to save a conditional branch
const int dvx_in_R = 1;
const int dvx_not_in_R = 0;

//Define the parameters controlling number of Devex iterations
const int mn_n_dvx_it = 25;
const double nw_dvx_fwk_fq = 1e-2;
const double tl_dvx_wt = 3.0;

const bool noInvertWhenOptimal = false;

//Set limits on problem size for reporting
const bool rp_hsol = false;
const bool rp_dvx = false;
//const bool rp_hsol = true;
//const bool rp_dvx = true;
const int mx_rp_numTot = 20;

enum HDUAL_VARIANT
{
  HDUAL_VARIANT_PLAIN = 0,
  HDUAL_VARIANT_TASKS,
  HDUAL_VARIANT_MULTI,
};

class HDual
{
public:
<<<<<<< HEAD
    void solve(HModel *model, int variant = 0, int num_threads = 1);
public:
    void init(int num_threads);
    void init_slice(int init_sliced_num);

    void solve_phase1();
    void solve_phase2();

    void rebuild();
    void cleanup();

    void iterate();
    void iterate_tasks();
    void iterate_multi();

    void chooseRow();

    void chooseColumn(HVector *row_ep);
    void chooseColumn_slice(HVector *row_ep);

    void updateFtranBFRT();
    void updateFtran();
    void updateFtranDSE(HVector *DSE_Vector);
    void updateVerify();
    void updateDual();
    void updatePrimal(HVector *DSE_Vector);
    void updatePivots();

    void major_chooseRow();
    void major_chooseRowBtran();
    void minor_chooseRow();

    void minor_update();
    void minor_updateDual();
    void minor_updatePrimal();
    void minor_updatePivots();
    void minor_updateRows();

    void major_update();
    void major_updateFtranPrepare();
    void major_updateFtranParallel();
    void major_updateFtranFinal();
    void major_updatePrimal();
    void major_updateFactor();

    void major_rollback();

    void setEdWt(const char *EdWtMode);
    void setCrash(const char *CrashMode);
    void setPresolve(const char *PresolveMode);
    void setTimeLimit(double TimeLimit_ArgV);

    // Utility to get a row of the inverse of B for SCIP
    int util_getBasisInvRow(int r, double* coef, int* inds, int* ninds);

    double an_bs_cond(HModel *ptr_model);
    
    void RpVrSt();
    void iz_dvx_fwk();
    void rp_hsol_da_str();
    void rp_hsol_pv_c(HVector *column) const;
    void rp_hsol_sol(HModel *ptr_model);
    void an_iz_vr_v();

    void iterateRp();

    // Variant choice
    int dual_variant = 0;
    int EdWt_Mode = 0;
    int Crash_Mode = 0;
    int Presolve_Mode = 0;

    bool SolveBailout;
    double TimeLimitValue=0;

    // Analysis of rebuilds
    int totalRebuilds;
    double totalRebuildTime;

    // Devex scalars
    int n_dvx_fwk;
    int n_dvx_it;
    bool nw_dvx_fwk;
    // Devex vector
    vector<int> dvx_ix;

    // DSE scalars
    bool iz_DSE_wt;
    int n_wg_DSE_wt;

    // Model
    HModel *model;
    double Tp; // Tolerance for primal
    double Td; // Tolerance for dual

    int numCol;
    int numRow;
    int numTot;
    const HMatrix *matrix;
    const HFactor *factor;

    const int *jMove;
    const double *workRange;
    const double *baseLower;
    const double *baseUpper;
    double *baseValue;
    double *workDual;
//    JAJH: Only because I can't get these from HModel.h
    double *workValue;
    double *colLower;
    double *colUpper;
    double *rowLower;
    double *rowUpper;
    int *nonbasicFlag;

    vector<double> bs_cond_x;
    vector<double> bs_cond_y;
    vector<double> bs_cond_z;
    vector<double> bs_cond_w;
    
    int solvePhase;
    int invertHint;
=======
  void solve(HModel *model, int variant = 0, int num_threads = 1);
>>>>>>> 98c7fc1d

public:
  void init(int num_threads);
  void init_slice(int init_sliced_num);

  void solve_phase1();
  void solve_phase2();

  void rebuild();
  void cleanup();

  void iterate();
  void iterate_tasks();
  void iterate_multi();

  void chooseRow();

  void chooseColumn(HVector *row_ep);
  void chooseColumn_slice(HVector *row_ep);

  void updateFtranBFRT();
  void updateFtran();
  void updateFtranDSE(HVector *DSE_Vector);
  void updateVerify();
  void updateDual();
  void updatePrimal(HVector *DSE_Vector);
  void updatePivots();

  void major_chooseRow();
  void major_chooseRowBtran();
  void minor_chooseRow();

  void minor_update();
  void minor_updateDual();
  void minor_updatePrimal();
  void minor_updatePivots();
  void minor_updateRows();

  void major_update();
  void major_updateFtranPrepare();
  void major_updateFtranParallel();
  void major_updateFtranFinal();
  void major_updatePrimal();
  void major_updateFactor();

  void major_rollback();

  void setEdWt(const char *EdWtMode);
  void setCrash(const char *CrashMode);
  void setPresolve(const char *PresolveMode);
  void setTimeLimit(double TimeLimit_ArgV);

  // Utility to get a row of the inverse of B for SCIP
  int util_getBasisInvRow(int r, double *coef, int *inds, int *ninds);

  double an_bs_cond(HModel *ptr_model);

  void RpVrSt();
  void iz_dvx_fwk();
  void rp_hsol_da_str();
  void rp_hsol_si_it();
  void rp_hsol_pv_c(HVector *column) const;
  void rp_hsol_sol(HModel *ptr_model);
  void an_iz_vr_v();

  // Variant choice
  int dual_variant = 0;
  int EdWt_Mode = 0;
  int Crash_Mode = 0;
  int Presolve_Mode = 0;

  bool SolveBailout;
  double TimeLimitValue = 0;

  // Analysis of rebuilds
  int totalRebuilds;
  double totalRebuildTime;

  // Devex scalars
  int n_dvx_fwk;
  int n_dvx_it;
  bool nw_dvx_fwk;
  // Devex vector
  vector<int> dvx_ix;

  // DSE scalars
  bool iz_DSE_wt;
  int n_wg_DSE_wt;

  // Model
  HModel *model;
  double Tp; // Tolerance for primal
  double Td; // Tolerance for dual

  int numCol;
  int numRow;
  int numTot;
  const HMatrix *matrix;
  const HFactor *factor;

  const int *jMove;
  const double *workRange;
  const double *baseLower;
  const double *baseUpper;
  double *baseValue;
  double *workDual;
  //    JAJH: Only because I can't get these from HModel.h
  double *workValue;
  double *colLower;
  double *colUpper;
  double *rowLower;
  double *rowUpper;
  int *nonbasicFlag;

  vector<double> bs_cond_x;
  vector<double> bs_cond_y;
  vector<double> bs_cond_z;
  vector<double> bs_cond_w;

  int solvePhase;
  int invertHint;

  HVector row_ep;
  HVector row_ap;
  HVector column;
  HVector columnBFRT;
  HVector columnDSE;
  double row_epDensity;
  double rowdseDensity;
  double columnDensity;

  HDualRow dualRow;

  // Solving related buffers
  int dualInfeasCount;

  HDualRHS dualRHS;

  // Simplex pivotal information
  int rowOut;
  int columnOut;
  int sourceOut; // -1 from small to lower, +1 to upper
  int columnIn;
  double deltaPrimal;
  double thetaDual;
  double thetaPrimal;
  double alpha;
  double alphaRow;

  // Iteration counts
  int n_ph1_du_it;
  int n_ph2_du_it;
  int n_pr_it;
  // Partitioned coefficient matrix
  int slice_num;
  int slice_PRICE;
  int slice_start[HSOL_SLICED_LIMIT + 1];
  HMatrix slice_matrix[HSOL_SLICED_LIMIT];
  HVector slice_row_ap[HSOL_SLICED_LIMIT];
  HDualRow slice_dualRow[HSOL_SLICED_LIMIT];

  // Multiple price data
  struct MChoice
  {
    int rowOut;
    double baseValue;
    double baseLower;
    double baseUpper;
    double infeasValue;
    double infeasEdWt;
    double infeasLimit;
    HVector row_ep;
    HVector column;
    HVector columnBFRT;
  };

  struct MFinish
  {
    int moveIn;
    double shiftOut;
    vector<int> flipList;

    int rowOut;
    int columnOut;
    int columnIn;
    double alphaRow;
<<<<<<< HEAD
    double numericalTrouble;

    // Iteration counts
    int n_ph1_du_it;
    int n_ph2_du_it;
    int n_pr_it;
    // Partitioned coefficient matrix
    int slice_num;
    int slice_PRICE;
    int slice_start[HSOL_SLICED_LIMIT + 1];
    HMatrix slice_matrix[HSOL_SLICED_LIMIT];
    HVector slice_row_ap[HSOL_SLICED_LIMIT];
    HDualRow slice_dualRow[HSOL_SLICED_LIMIT];

    // Multiple price data
    struct MChoice {
        int rowOut;
        double baseValue;
        double baseLower;
        double baseUpper;
        double infeasValue;
        double infeasEdWt;
        double infeasLimit;
        HVector row_ep;
        HVector column;
        HVector columnBFRT;
    };

    struct MFinish {
        int moveIn;
        double shiftOut;
        vector<int> flipList;

        int rowOut;
        int columnOut;
        int columnIn;
        double alphaRow;
        double thetaPrimal;
        double basicBound;
        double basicValue;
        double EdWt;
        HVector_ptr row_ep;
        HVector_ptr column;
        HVector_ptr columnBFRT;
    };

    int multi_num;
    int multi_iChoice;
    int multi_nFinish;
    int multi_iteration;
    int multi_chooseAgain;
    MChoice multi_choice[HSOL_THREAD_LIMIT];
    MFinish multi_finish[HSOL_THREAD_LIMIT];

    double total_fake;
    double total_INVERT_TICK;
    double total_FT_inc_TICK;
=======
    double thetaPrimal;
    double basicBound;
    double basicValue;
    double EdWt;
    HVector_ptr row_ep;
    HVector_ptr column;
    HVector_ptr columnBFRT;
  };

  int multi_num;
  int multi_iChoice;
  int multi_nFinish;
  int multi_iteration;
  int multi_chooseAgain;
  MChoice multi_choice[HSOL_THREAD_LIMIT];
  MFinish multi_finish[HSOL_THREAD_LIMIT];

  double total_fake;
  double total_INVERT_TICK;
  double total_FT_inc_TICK;
>>>>>>> 98c7fc1d
};

#endif /* HDUAL_H_ */<|MERGE_RESOLUTION|>--- conflicted
+++ resolved
@@ -66,132 +66,7 @@
 class HDual
 {
 public:
-<<<<<<< HEAD
-    void solve(HModel *model, int variant = 0, int num_threads = 1);
-public:
-    void init(int num_threads);
-    void init_slice(int init_sliced_num);
-
-    void solve_phase1();
-    void solve_phase2();
-
-    void rebuild();
-    void cleanup();
-
-    void iterate();
-    void iterate_tasks();
-    void iterate_multi();
-
-    void chooseRow();
-
-    void chooseColumn(HVector *row_ep);
-    void chooseColumn_slice(HVector *row_ep);
-
-    void updateFtranBFRT();
-    void updateFtran();
-    void updateFtranDSE(HVector *DSE_Vector);
-    void updateVerify();
-    void updateDual();
-    void updatePrimal(HVector *DSE_Vector);
-    void updatePivots();
-
-    void major_chooseRow();
-    void major_chooseRowBtran();
-    void minor_chooseRow();
-
-    void minor_update();
-    void minor_updateDual();
-    void minor_updatePrimal();
-    void minor_updatePivots();
-    void minor_updateRows();
-
-    void major_update();
-    void major_updateFtranPrepare();
-    void major_updateFtranParallel();
-    void major_updateFtranFinal();
-    void major_updatePrimal();
-    void major_updateFactor();
-
-    void major_rollback();
-
-    void setEdWt(const char *EdWtMode);
-    void setCrash(const char *CrashMode);
-    void setPresolve(const char *PresolveMode);
-    void setTimeLimit(double TimeLimit_ArgV);
-
-    // Utility to get a row of the inverse of B for SCIP
-    int util_getBasisInvRow(int r, double* coef, int* inds, int* ninds);
-
-    double an_bs_cond(HModel *ptr_model);
-    
-    void RpVrSt();
-    void iz_dvx_fwk();
-    void rp_hsol_da_str();
-    void rp_hsol_pv_c(HVector *column) const;
-    void rp_hsol_sol(HModel *ptr_model);
-    void an_iz_vr_v();
-
-    void iterateRp();
-
-    // Variant choice
-    int dual_variant = 0;
-    int EdWt_Mode = 0;
-    int Crash_Mode = 0;
-    int Presolve_Mode = 0;
-
-    bool SolveBailout;
-    double TimeLimitValue=0;
-
-    // Analysis of rebuilds
-    int totalRebuilds;
-    double totalRebuildTime;
-
-    // Devex scalars
-    int n_dvx_fwk;
-    int n_dvx_it;
-    bool nw_dvx_fwk;
-    // Devex vector
-    vector<int> dvx_ix;
-
-    // DSE scalars
-    bool iz_DSE_wt;
-    int n_wg_DSE_wt;
-
-    // Model
-    HModel *model;
-    double Tp; // Tolerance for primal
-    double Td; // Tolerance for dual
-
-    int numCol;
-    int numRow;
-    int numTot;
-    const HMatrix *matrix;
-    const HFactor *factor;
-
-    const int *jMove;
-    const double *workRange;
-    const double *baseLower;
-    const double *baseUpper;
-    double *baseValue;
-    double *workDual;
-//    JAJH: Only because I can't get these from HModel.h
-    double *workValue;
-    double *colLower;
-    double *colUpper;
-    double *rowLower;
-    double *rowUpper;
-    int *nonbasicFlag;
-
-    vector<double> bs_cond_x;
-    vector<double> bs_cond_y;
-    vector<double> bs_cond_z;
-    vector<double> bs_cond_w;
-    
-    int solvePhase;
-    int invertHint;
-=======
   void solve(HModel *model, int variant = 0, int num_threads = 1);
->>>>>>> 98c7fc1d
 
 public:
   void init(int num_threads);
@@ -206,6 +81,7 @@
   void iterate();
   void iterate_tasks();
   void iterate_multi();
+  void iterateRp();
 
   void chooseRow();
 
@@ -252,7 +128,7 @@
   void RpVrSt();
   void iz_dvx_fwk();
   void rp_hsol_da_str();
-  void rp_hsol_si_it();
+  //void rp_hsol_si_it();
   void rp_hsol_pv_c(HVector *column) const;
   void rp_hsol_sol(HModel *ptr_model);
   void an_iz_vr_v();
@@ -340,6 +216,7 @@
   double thetaPrimal;
   double alpha;
   double alphaRow;
+  double numericalTrouble;
 
   // Iteration counts
   int n_ph1_du_it;
@@ -353,47 +230,8 @@
   HVector slice_row_ap[HSOL_SLICED_LIMIT];
   HDualRow slice_dualRow[HSOL_SLICED_LIMIT];
 
+
   // Multiple price data
-  struct MChoice
-  {
-    int rowOut;
-    double baseValue;
-    double baseLower;
-    double baseUpper;
-    double infeasValue;
-    double infeasEdWt;
-    double infeasLimit;
-    HVector row_ep;
-    HVector column;
-    HVector columnBFRT;
-  };
-
-  struct MFinish
-  {
-    int moveIn;
-    double shiftOut;
-    vector<int> flipList;
-
-    int rowOut;
-    int columnOut;
-    int columnIn;
-    double alphaRow;
-<<<<<<< HEAD
-    double numericalTrouble;
-
-    // Iteration counts
-    int n_ph1_du_it;
-    int n_ph2_du_it;
-    int n_pr_it;
-    // Partitioned coefficient matrix
-    int slice_num;
-    int slice_PRICE;
-    int slice_start[HSOL_SLICED_LIMIT + 1];
-    HMatrix slice_matrix[HSOL_SLICED_LIMIT];
-    HVector slice_row_ap[HSOL_SLICED_LIMIT];
-    HDualRow slice_dualRow[HSOL_SLICED_LIMIT];
-
-    // Multiple price data
     struct MChoice {
         int rowOut;
         double baseValue;
@@ -436,28 +274,7 @@
     double total_fake;
     double total_INVERT_TICK;
     double total_FT_inc_TICK;
-=======
-    double thetaPrimal;
-    double basicBound;
-    double basicValue;
-    double EdWt;
-    HVector_ptr row_ep;
-    HVector_ptr column;
-    HVector_ptr columnBFRT;
-  };
-
-  int multi_num;
-  int multi_iChoice;
-  int multi_nFinish;
-  int multi_iteration;
-  int multi_chooseAgain;
-  MChoice multi_choice[HSOL_THREAD_LIMIT];
-  MFinish multi_finish[HSOL_THREAD_LIMIT];
-
-  double total_fake;
-  double total_INVERT_TICK;
-  double total_FT_inc_TICK;
->>>>>>> 98c7fc1d
 };
 
+
 #endif /* HDUAL_H_ */