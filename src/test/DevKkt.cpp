--- conflicted
+++ resolved
@@ -412,20 +412,12 @@
   for (int i = 0; i < state.numRow; i++) {
     if (state.flagRow[i]) current_n_rows++;
 
-<<<<<<< HEAD
-    if (state.flagRow[i] && state.row_status[i] == HighsBasisStatus::BASIC)
-=======
     if (state.flagRow[i] && state.row_status[i] == HighsBasisStatus::kBasic)
->>>>>>> ed66d31c
       current_n_rows_basic++;
   }
 
   for (int i = 0; i < state.numCol; i++) {
-<<<<<<< HEAD
-    if (state.flagCol[i] && state.col_status[i] == HighsBasisStatus::BASIC)
-=======
     if (state.flagCol[i] && state.col_status[i] == HighsBasisStatus::kBasic)
->>>>>>> ed66d31c
       current_n_cols_basic++;
   }
 
