/* * * * * * * * * * * * * * * * * * * * * * * * * * * * * * * * * * * * */
/*                                                                       */
/*    This file is part of the HiGHS linear optimization suite           */
/*                                                                       */
/*    Written and engineered 2008-2021 at the University of Edinburgh    */
/*                                                                       */
/*    Available as open-source under the MIT License                     */
/*                                                                       */
/*    Authors: Julian Hall, Ivet Galabova, Qi Huangfu, Leona Gottwald    */
/*    and Michael Feldmeier                                              */
/*                                                                       */
/* * * * * * * * * * * * * * * * * * * * * * * * * * * * * * * * * * * * */
/**@file io/HMPSIO.cpp
 * @brief
 */
#include "io/HMPSIO.h"

#include <algorithm>

#include "lp_data/HConst.h"
#include "lp_data/HighsLp.h"
#include "lp_data/HighsModelUtils.h"
#include "lp_data/HighsOptions.h"
#include "util/HighsUtils.h"
#include "util/stringutil.h"

using std::map;

//
// Read file called filename. Returns 0 if OK and 1 if file can't be opened
//
FilereaderRetcode readMps(const HighsLogOptions& log_options,
                          const std::string filename, HighsInt mxNumRow,
                          HighsInt mxNumCol, HighsInt& numRow, HighsInt& numCol,
                          ObjSense& objSense, double& objOffset,
                          vector<HighsInt>& Astart, vector<HighsInt>& Aindex,
                          vector<double>& Avalue, vector<double>& colCost,
                          vector<double>& colLower, vector<double>& colUpper,
                          vector<double>& rowLower, vector<double>& rowUpper,
                          vector<HighsVarType>& integerColumn,
                          vector<string>& col_names, vector<string>& row_names,
                          const HighsInt keep_n_rows) {
  // MPS file buffer
  numRow = 0;
  numCol = 0;
  objOffset = 0;
  objSense = ObjSense::kMinimize;

  // Astart.clear() added since setting Astart.push_back(0) in
  // setup_clearModel() messes up the MPS read
  Astart.clear();
  highsLogDev(log_options, HighsLogType::kInfo,
              "readMPS: Trying to open file %s\n", filename.c_str());
  FILE* file = fopen(filename.c_str(), "r");
  if (file == 0) {
    highsLogDev(log_options, HighsLogType::kInfo,
                "readMPS: Not opened file OK\n");
    return FilereaderRetcode::kFileNotFound;
  }
  highsLogDev(log_options, HighsLogType::kInfo, "readMPS: Opened file  OK\n");
  // Input buffer
  const HighsInt lmax = 128;
  char line[lmax];
  char flag[2] = {0, 0};
  double data[3];

  HighsInt num_alien_entries = 0;
  HighsVarType integerCol = HighsVarType::kContinuous;

  // Load NAME
  load_mpsLine(file, integerCol, lmax, line, flag, data);
  highsLogDev(log_options, HighsLogType::kInfo, "readMPS: Read NAME    OK\n");
  // Load OBJSENSE or ROWS
  load_mpsLine(file, integerCol, lmax, line, flag, data);
  if (flag[0] == 'O') {
    // Found OBJSENSE
    load_mpsLine(file, integerCol, lmax, line, flag, data);
    std::string sense(&line[2], &line[2] + 3);
    // the sense must be "MAX" or "MIN"
    if (sense.compare("MAX") == 0) {
      objSense = ObjSense::kMaximize;
    } else if (sense.compare("MIN") == 0) {
      objSense = ObjSense::kMinimize;
    } else {
      return FilereaderRetcode::kParserError;
    }
    highsLogDev(log_options, HighsLogType::kInfo,
                "readMPS: Read OBJSENSE OK\n");
    // Load ROWS
    load_mpsLine(file, integerCol, lmax, line, flag, data);
  }

  row_names.clear();
  col_names.clear();
  vector<char> rowType;
  map<double, int> rowIndex;
  double objName = 0;
  while (load_mpsLine(file, integerCol, lmax, line, flag, data)) {
    if (flag[0] == 'N' &&
        (objName == 0 || keep_n_rows == kKeepNRowsDeleteRows)) {
      // N-row: take the first as the objective and possibly ignore any others
      if (objName == 0) objName = data[1];
    } else {
      if (mxNumRow > 0 && numRow >= mxNumRow)
        return FilereaderRetcode::kParserError;
      rowType.push_back(flag[0]);
      // rowIndex is used to get the row index from a row name in the
      // COLUMNS, RHS and RANGES section. However, if this contains a
      // reference to a row that isn't in the ROWS section the value
      // of rowIndex is zero. Unless the value associated with the
      // name in rowIndex is one more than the index of the row, this
      // return of zero leads to data relating to row 0 being
      // over-written and (generally) corrupted.
      rowIndex[data[1]] = ++numRow;
      std::string name(&line[4], &line[4] + 8);
      name = trim(name);
      row_names.push_back(name);
    }
  }
  highsLogDev(log_options, HighsLogType::kInfo, "readMPS: Read ROWS    OK\n");

  // Load COLUMNS
  map<double, int> colIndex;
  double lastName = 0;
  // flag[1] is used to indicate whether there is more to read on the
  // line - field 5 non-empty. save_flag1 is used to deduce whether
  // the row name and value are from fields 5 and 6, or 3 and 4
  HighsInt save_flag1 = 0;
  while (load_mpsLine(file, integerCol, lmax, line, flag, data)) {
    HighsInt iRow = rowIndex[data[2]] - 1;
    std::string name = "";
    if (iRow >= 0) name = row_names[iRow];
    if (lastName != data[1]) {  // New column
      if (mxNumCol > 0 && numCol >= mxNumCol)
        return FilereaderRetcode::kParserError;
      lastName = data[1];
      // colIndex is used to get the column index from a column name
      // in the BOUNDS section. However, if this contains a reference
      // to a column that isn't in the COLUMNS section the value of
      // colIndex is zero. Unless the value associated with the name
      // in colIndex is one more than the index of the column, this
      // return of zero leads to the bounds on column 0 being
      // over-written and (generally) corrupted.
      colIndex[data[1]] = ++numCol;
      colCost.push_back(0);
      Astart.push_back(Aindex.size());
      integerColumn.push_back(integerCol);
      std::string name(&line[field_2_start],
                       &line[field_2_start] + field_2_width);
      name = trim(name);
      col_names.push_back(name);
    }
    if (data[2] == objName)  // Cost
      colCost.back() = data[0];
    else if (data[0] != 0) {
      HighsInt iRow = rowIndex[data[2]] - 1;
      if (iRow >= 0) {
        if (rowType[iRow] != 'N' || keep_n_rows != kKeepNRowsDeleteEntries) {
          Aindex.push_back(iRow);
          Avalue.push_back(data[0]);
        }
      } else {
        // Spurious row name
        std::string name;
        if (!save_flag1) {
          std::string field_3(&line[field_3_start],
                              &line[field_3_start] + field_3_width);
          name = field_3;
        } else {
          std::string field_5(&line[field_5_start],
                              &line[field_5_start] + field_5_width);
          name = field_5;
        }
        num_alien_entries++;
        highsLogDev(
            log_options, HighsLogType::kInfo,
            "COLUMNS section contains row %-8s not in ROWS    section, line: "
            "%s\n",
            name.c_str(), line);
      }
    }
    save_flag1 = flag[1];
  }
  Astart.push_back(Aindex.size());

  if (num_alien_entries)
    highsLogUser(log_options, HighsLogType::kWarning,
                 "COLUMNS section entries contain %8" HIGHSINT_FORMAT
                 " with row not in ROWS  "
                 "  section: ignored\n",
                 num_alien_entries);
  highsLogDev(log_options, HighsLogType::kInfo, "readMPS: Read COLUMNS OK\n");

  // Load RHS
  num_alien_entries = 0;
  vector<double> RHS(numRow, 0);
  save_flag1 = 0;
  while (load_mpsLine(file, integerCol, lmax, line, flag, data)) {
    if (data[2] != objName) {
      HighsInt iRow = rowIndex[data[2]] - 1;
      if (iRow >= 0) {
        RHS[iRow] = data[0];
      } else {
        // Spurious row name
        std::string name;
        if (!save_flag1) {
          std::string field_3(&line[field_3_start],
                              &line[field_3_start] + field_3_width);
          name = field_3;
        } else {
          std::string field_5(&line[field_5_start],
                              &line[field_5_start] + field_5_width);
          name = field_5;
        }
        num_alien_entries++;
        highsLogUser(log_options, HighsLogType::kInfo,
                     "RHS     section contains row %-8s not in ROWS    "
                     "section, line: %s\n",
                     name.c_str(), line);
      }
    } else {
      // Treat negation of a RHS entry for the N row as an objective
      // offset. Not all MPS readers do this, so give different
      // reported objective values for problems (eg e226)
      highsLogDev(
          log_options, HighsLogType::kInfo,
          "Using RHS value of %g for N-row in MPS file as negated objective "
          "offset\n",
          data[0]);
      objOffset = -data[0];  // Objective offset
    }
    save_flag1 = flag[1];
  }
  if (num_alien_entries)
    highsLogUser(log_options, HighsLogType::kWarning,
                 "RHS     section entries contain %8" HIGHSINT_FORMAT
                 " with row not in ROWS  "
                 "  section: ignored\n",
                 num_alien_entries);
  highsLogDev(log_options, HighsLogType::kInfo, "readMPS: Read RHS     OK\n");

  // Load RANGES
  num_alien_entries = 0;
  rowLower.resize(numRow);
  rowUpper.resize(numRow);
  if (flag[0] == 'R') {
    save_flag1 = 0;
    while (load_mpsLine(file, integerCol, lmax, line, flag, data)) {
      HighsInt iRow = rowIndex[data[2]] - 1;
      if (iRow >= 0) {
        if (rowType[iRow] == 'L' || (rowType[iRow] == 'E' && data[0] < 0)) {
          rowLower[iRow] = RHS[iRow] - fabs(data[0]);
          rowUpper[iRow] = RHS[iRow];
        } else {
          rowUpper[iRow] = RHS[iRow] + fabs(data[0]);
          rowLower[iRow] = RHS[iRow];
        }
        rowType[iRow] = 'X';
      } else {
        // Spurious row name
        std::string name;
        if (!save_flag1) {
          std::string field_3(&line[field_3_start],
                              &line[field_3_start] + field_3_width);
          name = field_3;
        } else {
          std::string field_5(&line[field_5_start],
                              &line[field_5_start] + field_5_width);
          name = field_5;
        }
        num_alien_entries++;
        highsLogDev(
            log_options, HighsLogType::kInfo,
            "RANGES  section contains row %-8s not in ROWS    section, line: "
            "%s\n",
            name.c_str(), line);
      }
      save_flag1 = flag[1];
    }
  }

  // Setup bounds for row without 'RANGE'
  for (HighsInt iRow = 0; iRow < numRow; iRow++) {
    switch (rowType[iRow]) {
      case 'L':
        rowLower[iRow] = -kHighsInf;
        rowUpper[iRow] = RHS[iRow];
        break;
      case 'G':
        rowLower[iRow] = RHS[iRow];
        rowUpper[iRow] = +kHighsInf;
        break;
      case 'E':
        rowLower[iRow] = RHS[iRow];
        rowUpper[iRow] = RHS[iRow];
        break;
      case 'N':
        rowLower[iRow] = -kHighsInf;
        rowUpper[iRow] = +kHighsInf;
        break;
      case 'X':
        break;
    }
  }
  if (num_alien_entries)
    highsLogUser(log_options, HighsLogType::kWarning,
                 "RANGES  section entries contain %8" HIGHSINT_FORMAT
                 " with row not in ROWS  "
                 "  section: ignored\n",
                 num_alien_entries);
  highsLogDev(log_options, HighsLogType::kInfo, "readMPS: Read RANGES  OK\n");

  // Load BOUNDS
  num_alien_entries = 0;
  colLower.assign(numCol, 0);
  colUpper.assign(numCol, kHighsInf);
  if (flag[0] == 'B') {
    while (load_mpsLine(file, integerCol, lmax, line, flag, data)) {
      // Find the column index associated woith the name "data[2]". If
      // the name is in colIndex then the value stored is the true
      // column index plus one. Otherwise 0 will be returned.
      HighsInt iCol = colIndex[data[2]] - 1;
      if (iCol >= 0) {
        switch (flag[0]) {
          case 'O': /*LO*/
            colLower[iCol] = data[0];
            break;
          case 'I': /*MI*/
            colLower[iCol] = -kHighsInf;
            break;
          case 'L': /*PL*/
            colUpper[iCol] = kHighsInf;
            break;
          case 'X': /*FX*/
            colLower[iCol] = data[0];
            colUpper[iCol] = data[0];
            break;
          case 'R': /*FR*/
            colLower[iCol] = -kHighsInf;
            colUpper[iCol] = kHighsInf;
            break;
          case 'P': /*UP*/
            colUpper[iCol] = data[0];
            if (colLower[iCol] == 0 && data[0] < 0) colLower[iCol] = -kHighsInf;
            break;
        }
      } else {
        std::string name(&line[field_3_start],
                         &line[field_3_start] + field_3_width);
        num_alien_entries++;
        highsLogDev(
            log_options, HighsLogType::kInfo,
            "BOUNDS  section contains col %-8s not in COLUMNS section, line: "
            "%s\n",
            name.c_str(), line);
      }
    }
  }
  // Determine the number of integer variables and set bounds of [0,1]
  // for integer variables without bounds
  HighsInt num_int = 0;
  for (HighsInt iCol = 0; iCol < numCol; iCol++) {
    if (integerColumn[iCol] == HighsVarType::kInteger) {
      num_int++;
      if (colUpper[iCol] >= kHighsInf) colUpper[iCol] = 1;
    }
  }
  if (num_alien_entries)
    highsLogUser(log_options, HighsLogType::kWarning,
                 "BOUNDS  section entries contain %8" HIGHSINT_FORMAT
                 " with col not in "
                 "COLUMNS section: ignored\n",
                 num_alien_entries);
  highsLogDev(log_options, HighsLogType::kInfo, "readMPS: Read BOUNDS  OK\n");
  highsLogDev(log_options, HighsLogType::kInfo, "readMPS: Read ENDATA  OK\n");
  highsLogDev(log_options, HighsLogType::kInfo,
              "readMPS: Model has %" HIGHSINT_FORMAT
              " rows and %" HIGHSINT_FORMAT " columns with %" HIGHSINT_FORMAT
              " integer\n",
              numRow, numCol, num_int);
  // Load ENDATA and close file
  fclose(file);
  // If there are no integer variables then clear the integrality vector
  if (!num_int) integerColumn.clear();
  return FilereaderRetcode::kOk;
}

bool load_mpsLine(FILE* file, HighsVarType& integerVar, HighsInt lmax,
                  char* line, char* flag, double* data) {
  HighsInt F1 = 1, F2 = 4, F3 = 14, F4 = 24, F5 = 39, F6 = 49;
  char* fgets_rt;

  // check the buffer
  if (flag[1]) {
    flag[1] = 0;
    memcpy(&data[2], &line[F5], 8);
    data[0] = atof(&line[F6]);
    return true;
  }

  // try to read some to the line
  for (;;) {
    // Line input
    fgets_rt = fgets(line, lmax, file);
    if (fgets_rt == NULL) {
      return false;
    }
    // Line trim   -- to delete tailing white spaces
    HighsInt lcnt = strlen(line) - 1;
    while (isspace(line[lcnt]) && lcnt >= 0) lcnt--;
    if (lcnt <= 0 || line[0] == '*') continue;

    // Line expand -- to get data easier
    lcnt++;
    while (lcnt < F4) line[lcnt++] = ' ';  // For row and bound row name
    if (lcnt == F4) line[lcnt++] = '0';    // For bound value
    line[lcnt] = '\0';

    // Done with section symbol
    if (line[0] != ' ') {
      flag[0] = line[0];
      return false;
    }

    if (line[F3] == '\'') {
      if (line[F3 + 1] == 'M' && line[F3 + 2] == 'A' && line[F3 + 3] == 'R' &&
          line[F3 + 4] == 'K' && line[F3 + 5] == 'E' && line[F3 + 6] == 'R') {
        HighsInt cnter = line[F3 + 8];
        while (line[cnter] != '\'') ++cnter;
        if (line[cnter + 1] == 'I' && line[cnter + 2] == 'N' &&
            line[cnter + 3] == 'T' && line[cnter + 4] == 'O' &&
            line[cnter + 5] == 'R' && line[cnter + 6] == 'G')
          integerVar = HighsVarType::kInteger;
        else if (line[cnter + 1] == 'I' && line[cnter + 2] == 'N' &&
                 line[cnter + 3] == 'T' && line[cnter + 4] == 'E' &&
                 line[cnter + 5] == 'N' && line[cnter + 6] == 'D')
          integerVar = HighsVarType::kContinuous;
        continue;
      }
    }

    // Read major symbol & name
    flag[0] = line[F1 + 1] == ' ' ? line[F1] : line[F1 + 1];
    memcpy(&data[1], &line[F2], 8);
    // Read 1st minor name & value to output
    memcpy(&data[2], &line[F3], 8);
    data[0] = atof(&line[F4]);

    // Keep 2nd minor name & value for future
    if (lcnt > F5) flag[1] = 1;
    break;
  }

  return true;
}

HighsStatus writeModelAsMps(const HighsOptions& options,
                            const std::string filename, const HighsModel& model,
                            const bool free_format) {
  bool warning_found = false;
  const HighsLp& lp = model.lp_;
  const HighsHessian& hessian = model.hessian_;
  bool have_col_names = lp.col_names_.size();
  bool have_row_names = lp.row_names_.size();
  std::vector<std::string> local_col_names;
  std::vector<std::string> local_row_names;
  local_col_names.resize(lp.num_col_);
  local_row_names.resize(lp.num_row_);
  //
  // Initialise the local names to any existing names
  if (have_col_names) local_col_names = lp.col_names_;
  if (have_row_names) local_row_names = lp.row_names_;
  //
  // Normalise the column names
  HighsInt max_col_name_length = kHighsIInf;
  if (!free_format) max_col_name_length = 8;
  HighsStatus col_name_status =
      normaliseNames(options.log_options, "Column", lp.num_col_,
                     local_col_names, max_col_name_length);
  if (col_name_status == HighsStatus::kError) return col_name_status;
  warning_found = col_name_status == HighsStatus::kWarning || warning_found;
  //
  // Normalise the row names
  HighsInt max_row_name_length = kHighsIInf;
  if (!free_format) max_row_name_length = 8;
  HighsStatus row_name_status =
      normaliseNames(options.log_options, "Row", lp.num_row_, local_row_names,
                     max_row_name_length);
  if (row_name_status == HighsStatus::kError) return col_name_status;
  warning_found = row_name_status == HighsStatus::kWarning || warning_found;

  HighsInt max_name_length = std::max(max_col_name_length, max_row_name_length);
  bool use_free_format = free_format;
  if (!free_format) {
    if (max_name_length > 8) {
      highsLogUser(options.log_options, HighsLogType::kWarning,
                   "Maximum name length is %" HIGHSINT_FORMAT
                   " so using free format rather "
                   "than fixed format\n",
                   max_name_length);
      use_free_format = true;
      warning_found = true;
    }
  }
  // If there is Hessian data to write out, writeMps assumes that hessian is
  // triangular
  if (hessian.dim_) assert(hessian.format_ == HessianFormat::kTriangular);

  HighsStatus write_status =
      writeMps(options.log_options, filename, lp.model_name_, lp.num_row_,
               lp.num_col_, hessian.dim_, lp.sense_, lp.offset_, lp.col_cost_,
               lp.col_lower_, lp.col_upper_, lp.row_lower_, lp.row_upper_,
               lp.a_matrix_.start_, lp.a_matrix_.index_, lp.a_matrix_.value_,
               hessian.start_, hessian.index_, hessian.value_, lp.integrality_,
               local_col_names, local_row_names, use_free_format);
  if (write_status == HighsStatus::kOk && warning_found)
    return HighsStatus::kWarning;
  return write_status;
}

HighsStatus writeMps(
    const HighsLogOptions& log_options, const std::string filename,
    const std::string model_name, const HighsInt& num_row,
    const HighsInt& num_col, const HighsInt& q_dim, const ObjSense& sense,
    const double& offset, const vector<double>& col_cost,
    const vector<double>& col_lower, const vector<double>& col_upper,
    const vector<double>& row_lower, const vector<double>& row_upper,
    const vector<HighsInt>& a_start, const vector<HighsInt>& a_index,
    const vector<double>& a_value, const vector<HighsInt>& q_start,
    const vector<HighsInt>& q_index, const vector<double>& q_value,
    const vector<HighsVarType>& integrality,
    const vector<std::string>& col_names, const vector<std::string>& row_names,
    const bool use_free_format) {
  const bool write_zero_no_cost_columns = true;
  HighsInt num_zero_no_cost_columns = 0;
  HighsInt num_zero_no_cost_columns_in_bounds_section = 0;
  highsLogDev(log_options, HighsLogType::kInfo,
              "writeMPS: Trying to open file %s\n", filename.c_str());
  FILE* file = fopen(filename.c_str(), "w");
  if (file == 0) {
    highsLogUser(log_options, HighsLogType::kError, "Cannot open file %s\n",
                 filename.c_str());
    return HighsStatus::kError;
  }
  highsLogDev(log_options, HighsLogType::kInfo, "writeMPS: Opened file  OK\n");
  // Check that the names are no longer than 8 characters for fixed format write
  HighsInt max_col_name_length = maxNameLength(num_col, col_names);
  HighsInt max_row_name_length = maxNameLength(num_row, row_names);
  HighsInt max_name_length = std::max(max_col_name_length, max_row_name_length);
  if (!use_free_format && max_name_length > 8) {
    highsLogUser(
        log_options, HighsLogType::kError,
        "Cannot write fixed MPS with names of length (up to) %" HIGHSINT_FORMAT
        "\n",
        max_name_length);
    return HighsStatus::kError;
  }
  vector<HighsInt> r_ty;
  vector<double> rhs, ranges;
  bool have_rhs = false;
  bool have_ranges = false;
  bool have_bounds = false;
  bool have_int = false;
  r_ty.resize(num_row);
  rhs.assign(num_row, 0);
  ranges.assign(num_row, 0);
  for (HighsInt r_n = 0; r_n < num_row; r_n++) {
    if (row_lower[r_n] == row_upper[r_n]) {
      // Equality constraint - Type E - range = 0
      r_ty[r_n] = MPS_ROW_TY_E;
      rhs[r_n] = row_lower[r_n];
    } else if (!highs_isInfinity(row_upper[r_n])) {
      // Upper bounded constraint - Type L
      r_ty[r_n] = MPS_ROW_TY_L;
      rhs[r_n] = row_upper[r_n];
      if (!highs_isInfinity(-row_lower[r_n])) {
        // Boxed constraint - range = u-l
        ranges[r_n] = row_upper[r_n] - row_lower[r_n];
      }
    } else if (!highs_isInfinity(-row_lower[r_n])) {
      // Lower bounded constraint - Type G
      r_ty[r_n] = MPS_ROW_TY_G;
      rhs[r_n] = row_lower[r_n];
    } else {
      // Free constraint - Type N
      r_ty[r_n] = MPS_ROW_TY_N;
      rhs[r_n] = 0;
    }
  }

  for (HighsInt r_n = 0; r_n < num_row; r_n++) {
    if (rhs[r_n]) {
      have_rhs = true;
      break;
    }
  }
  // Check whether there is an objective offset - which will be defines as a RHS
  // on the cost row
  if (offset) have_rhs = true;
  for (HighsInt r_n = 0; r_n < num_row; r_n++) {
    if (ranges[r_n]) {
      have_ranges = true;
      break;
    }
  }
  have_int = false;
  if (integrality.size()) {
    for (HighsInt c_n = 0; c_n < num_col; c_n++) {
      if (integrality[c_n] == HighsVarType::kInteger ||
          integrality[c_n] == HighsVarType::kSemiContinuous ||
          integrality[c_n] == HighsVarType::kSemiInteger) {
        have_int = true;
        break;
      }
    }
  }
  for (HighsInt c_n = 0; c_n < num_col; c_n++) {
    if (col_lower[c_n]) {
      have_bounds = true;
      break;
    }
    bool discrete = false;
    if (have_int)
      discrete = integrality[c_n] == HighsVarType::kInteger ||
                 integrality[c_n] == HighsVarType::kSemiContinuous ||
                 integrality[c_n] == HighsVarType::kSemiInteger;
    if (!highs_isInfinity(col_upper[c_n]) || discrete) {
      // If the upper bound is finite, or the variable is integer or a
      // semi-variable then there is a BOUNDS section. Integer
      // variables with infinite upper bound are indicated as LI. All
      // semi-variables appear in the BOUNDS section.
      have_bounds = true;
      break;
    }
  }
  highsLogDev(log_options, HighsLogType::kInfo,
              "Model: RHS =     %s\n       RANGES =  %s\n       BOUNDS =  %s\n",
              highsBoolToString(have_rhs).c_str(),
              highsBoolToString(have_ranges).c_str(),
              highsBoolToString(have_bounds).c_str());

  // Field:    1           2          3         4         5         6
  // Columns:  2-3        5-12      15-22     25-36     40-47     50-61 Indexed
  // from 1 Columns:  1-2        4-11      14-21     24-35     39-46     49-60
  // Indexed from 0
  //           1         2         3         4         5         6
  // 0123456789012345678901234567890123456789012345678901234567890
  // x11x22222222xx33333333xx444444444444xxx55555555xx666666666666
  // ROWS
  //  N  ENDCAP
  // COLUMNS
  //     CFOOD01   BAGR01          .00756   BFTT01         .150768
  // RHS
  //     RHSIDE    HCAP01            -20.   CBCAP01            -8.
  // RANGES
  //     RANGE1    VILLKOR2            7.   VILLKOR3            7.
  // BOUNDS
  //  LO BOUND     CFOOD01           850.
  //
  // NB d6cube has (eg)
  // COLUMNS
  //        1      1                   1.   4                  -1.
  //        1      5                  -1.   1151                1.
  // Indexed from 0
  //           1         2         3         4         5         6
  // 0123456789012345678901234567890123456789012345678901234567890
  // x11x22222222xx33333333xx444444444444xxx55555555xx666666666666
  //
  // In fixed format the first column name is "      1 ", and its first entry is
  // in row "1       ".
  //
  // The free format reader thought that it had a name of "1      1" containing
  // spaces.

  fprintf(file, "NAME        %s\n", model_name.c_str());
  fprintf(file, "ROWS\n");
  fprintf(file, " N  COST\n");
  for (HighsInt r_n = 0; r_n < num_row; r_n++) {
    if (r_ty[r_n] == MPS_ROW_TY_E) {
      fprintf(file, " E  %-8s\n", row_names[r_n].c_str());
    } else if (r_ty[r_n] == MPS_ROW_TY_G) {
      fprintf(file, " G  %-8s\n", row_names[r_n].c_str());
    } else if (r_ty[r_n] == MPS_ROW_TY_L) {
      fprintf(file, " L  %-8s\n", row_names[r_n].c_str());
    } else {
      fprintf(file, " N  %-8s\n", row_names[r_n].c_str());
    }
  }
  bool integerFg = false;
  HighsInt nIntegerMk = 0;
  fprintf(file, "COLUMNS\n");
  for (HighsInt c_n = 0; c_n < num_col; c_n++) {
    if (a_start[c_n] == a_start[c_n + 1] && col_cost[c_n] == 0) {
      // Possibly skip this column as it's zero and has no cost
      num_zero_no_cost_columns++;
      if (write_zero_no_cost_columns) {
        // Give the column a presence by writing out a zero cost
        double v = 0;
        fprintf(file, "    %-8s  COST      %.15g\n", col_names[c_n].c_str(), v);
      }
      continue;
    }
    if (have_int) {
      if (integrality[c_n] == HighsVarType::kInteger && !integerFg) {
        // Start an integer section
        fprintf(file,
                "    MARK%04" HIGHSINT_FORMAT
                "  'MARKER'                 'INTORG'\n",
                nIntegerMk);
        nIntegerMk++;
        integerFg = true;
      } else if (integrality[c_n] != HighsVarType::kInteger && integerFg) {
        // End an integer section
        fprintf(file,
                "    MARK%04" HIGHSINT_FORMAT
                "  'MARKER'                 'INTEND'\n",
                nIntegerMk);
        nIntegerMk++;
        integerFg = false;
      }
    }
    if (col_cost[c_n] != 0) {
      double v = (HighsInt)sense * col_cost[c_n];
      fprintf(file, "    %-8s  COST      %.15g\n", col_names[c_n].c_str(), v);
    }
    for (HighsInt el_n = a_start[c_n]; el_n < a_start[c_n + 1]; el_n++) {
      double v = a_value[el_n];
      HighsInt r_n = a_index[el_n];
      fprintf(file, "    %-8s  %-8s  %.15g\n", col_names[c_n].c_str(),
              row_names[r_n].c_str(), v);
    }
  }
  have_rhs = true;
  if (have_rhs) {
    fprintf(file, "RHS\n");
    if (offset) {
      // Handle the objective offset as a RHS entry for the cost row
      double v = -(HighsInt)sense * offset;
      fprintf(file, "    RHS_V     COST      %.15g\n", v);
    }
    for (HighsInt r_n = 0; r_n < num_row; r_n++) {
      double v = rhs[r_n];
      if (v) {
        fprintf(file, "    RHS_V     %-8s  %.15g\n", row_names[r_n].c_str(), v);
      }
    }
  }
  if (have_ranges) {
    fprintf(file, "RANGES\n");
    for (HighsInt r_n = 0; r_n < num_row; r_n++) {
      double v = ranges[r_n];
      if (v) {
        fprintf(file, "    RANGE     %-8s  %.15g\n", row_names[r_n].c_str(), v);
      }
    }
  }
  if (have_bounds) {
    fprintf(file, "BOUNDS\n");
    for (HighsInt c_n = 0; c_n < num_col; c_n++) {
      double lb = col_lower[c_n];
      double ub = col_upper[c_n];
      bool discrete = false;
      if (have_int)
        discrete = integrality[c_n] == HighsVarType::kInteger ||
                   integrality[c_n] == HighsVarType::kSemiContinuous ||
                   integrality[c_n] == HighsVarType::kSemiInteger;
      if (a_start[c_n] == a_start[c_n + 1] && col_cost[c_n] == 0) {
        // Possibly skip this column if it's zero and has no cost
        if (!highs_isInfinity(ub) || lb) {
          // Column would have a bound to report
          num_zero_no_cost_columns_in_bounds_section++;
        }
        if (write_zero_no_cost_columns) continue;
      }
      if (lb == ub) {
        // Equal lower and upper bounds: Fixed
        fprintf(file, " FX BOUND     %-8s  %.15g\n", col_names[c_n].c_str(),
                lb);
      } else if (highs_isInfinity(-lb) && highs_isInfinity(ub)) {
        // Infinite lower and upper bounds: Free
        fprintf(file, " FR BOUND     %-8s\n", col_names[c_n].c_str());
      } else {
        if (discrete) {
          if (integrality[c_n] == HighsVarType::kInteger) {
            if (lb == 0 && ub == 1) {
              // Binary
              fprintf(file, " BV BOUND     %-8s\n", col_names[c_n].c_str());
            } else {
              if (!highs_isInfinity(-lb)) {
                // Finite lower bound. No need to state this if LB is
                // zero unless UB is infinte
                if (lb || highs_isInfinity(ub))
                  fprintf(file, " LI BOUND     %-8s  %.15g\n",
                          col_names[c_n].c_str(), lb);
              }
              if (!highs_isInfinity(ub)) {
                // Finite upper bound
                fprintf(file, " UI BOUND     %-8s  %.15g\n",
                        col_names[c_n].c_str(), ub);
              }
            }
          } else if (integrality[c_n] == HighsVarType::kSemiInteger) {
            fprintf(file, " SI BOUND     %-8s  %.15g\n", col_names[c_n].c_str(),
                    ub);
            fprintf(file, " LO BOUND     %-8s  %.15g\n", col_names[c_n].c_str(),
                    lb);
          } else if (integrality[c_n] == HighsVarType::kSemiContinuous) {
            fprintf(file, " SC BOUND     %-8s  %.15g\n", col_names[c_n].c_str(),
                    ub);
            fprintf(file, " LO BOUND     %-8s  %.15g\n", col_names[c_n].c_str(),
                    lb);
          }
        } else {
          if (!highs_isInfinity(-lb)) {
            // Lower bounded variable - default is 0
            if (lb) {
              fprintf(file, " LO BOUND     %-8s  %.15g\n",
                      col_names[c_n].c_str(), lb);
            }
          } else {
            // Infinite lower bound
            fprintf(file, " MI BOUND     %-8s\n", col_names[c_n].c_str());
          }
          if (!highs_isInfinity(ub)) {
            // Upper bounded variable
            fprintf(file, " UP BOUND     %-8s  %.15g\n", col_names[c_n].c_str(),
                    ub);
          }
        }
      }
    }
  }
  if (q_dim) {
    // Write out Hessian info
    assert((HighsInt)q_start.size() >= q_dim + 1);
    HighsInt hessian_num_nz = q_start[q_dim];
    assert((HighsInt)q_index.size() >= hessian_num_nz);
    assert((HighsInt)q_value.size() >= hessian_num_nz);

    // Assumes that Hessian entries are the lower triangle column-wise
    fprintf(file, "QUADOBJ\n");
    for (HighsInt col = 0; col < q_dim; col++) {
      for (HighsInt el = q_start[col]; el < q_start[col + 1]; el++) {
        HighsInt row = q_index[el];
        assert(row >= col);
        fprintf(file, "    %-8s  %-8s  %.15g\n", col_names[col].c_str(),
                col_names[row].c_str(), q_value[el]);
      }
    }
  }
  fprintf(file, "ENDATA\n");
<<<<<<< HEAD
  if (num_zero_no_cost_columns) {
    highsLogDev(log_options, HighsLogType::kInfo,
                "Model has %" HIGHSINT_FORMAT
                " zero columns with no costs: %" HIGHSINT_FORMAT
                " have finite upper bounds "
                "or nonzero lower bounds",
                num_zero_no_cost_columns,
                num_zero_no_cost_columns_in_bounds_section);
    if (write_zero_no_cost_columns) {
      highsLogDev(log_options, HighsLogType::kInfo,
                  " and are written in MPS file\n");
    } else {
      highsLogDev(log_options, HighsLogType::kInfo,
                  " and are not written in MPS file\n");
    }
  }
=======
  if (num_zero_no_cost_columns)
    highsLogUser(log_options, HighsLogType::kInfo,
                 "Model has %" HIGHSINT_FORMAT
                 " zero columns with no costs: %" HIGHSINT_FORMAT
                 " have finite upper bounds "
                 "or nonzero lower bounds and are %swritten in MPS file\n",
                 num_zero_no_cost_columns,
                 num_zero_no_cost_columns_in_bounds_section,
                 write_zero_no_cost_columns ? "" : "not ");
>>>>>>> 720bf852
  fclose(file);
  return HighsStatus::kOk;
}<|MERGE_RESOLUTION|>--- conflicted
+++ resolved
@@ -849,24 +849,6 @@
     }
   }
   fprintf(file, "ENDATA\n");
-<<<<<<< HEAD
-  if (num_zero_no_cost_columns) {
-    highsLogDev(log_options, HighsLogType::kInfo,
-                "Model has %" HIGHSINT_FORMAT
-                " zero columns with no costs: %" HIGHSINT_FORMAT
-                " have finite upper bounds "
-                "or nonzero lower bounds",
-                num_zero_no_cost_columns,
-                num_zero_no_cost_columns_in_bounds_section);
-    if (write_zero_no_cost_columns) {
-      highsLogDev(log_options, HighsLogType::kInfo,
-                  " and are written in MPS file\n");
-    } else {
-      highsLogDev(log_options, HighsLogType::kInfo,
-                  " and are not written in MPS file\n");
-    }
-  }
-=======
   if (num_zero_no_cost_columns)
     highsLogUser(log_options, HighsLogType::kInfo,
                  "Model has %" HIGHSINT_FORMAT
@@ -876,7 +858,6 @@
                  num_zero_no_cost_columns,
                  num_zero_no_cost_columns_in_bounds_section,
                  write_zero_no_cost_columns ? "" : "not ");
->>>>>>> 720bf852
   fclose(file);
   return HighsStatus::kOk;
 }