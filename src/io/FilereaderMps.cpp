--- conflicted
+++ resolved
@@ -61,41 +61,15 @@
   // else use fixed format parser
   FilereaderRetcode return_code =
       readMps(options.log_options, filename, -1, -1, lp.num_row_, lp.num_col_,
-<<<<<<< HEAD
-              lp.sense_, lp.offset_, lp.a_start_, lp.a_index_, lp.a_value_,
-              lp.col_cost_, lp.col_lower_, lp.col_upper_, lp.row_lower_,
-              lp.row_upper_, lp.integrality_, lp.col_names_, lp.row_names_,
-              hessian.dim_, hessian.q_start_, hessian.q_index_,
-              hessian.q_value_, options.keep_n_rows);
-  if (return_code == FilereaderRetcode::kOk) {
-    lp.format_ = MatrixFormat::kColwise;
-    if (setFormat(lp) != HighsStatus::kOk)
-      return FilereaderRetcode::kParserError;
-  }
-  if (namesWithSpaces(lp.num_col_, lp.col_names_)) {
-    highsLogUser(options.log_options, HighsLogType::kWarning,
-                 "Model has column names with spaces\n");
-#ifdef HiGHSDEV
-    namesWithSpaces(lp.num_col_, lp.col_names_, true);
-#endif
-  }
-  if (namesWithSpaces(lp.num_row_, lp.row_names_)) {
-    highsLogUser(options.log_options, HighsLogType::kWarning,
-                 "Model has row names with spaces\n");
-#ifdef HiGHSDEV
-    namesWithSpaces(lp.num_row_, lp.row_names_, true);
-#endif
-  }
-=======
               lp.sense_, lp.offset_, lp.a_matrix_.start_, lp.a_matrix_.index_,
               lp.a_matrix_.value_, lp.col_cost_, lp.col_lower_, lp.col_upper_,
               lp.row_lower_, lp.row_upper_, lp.integrality_, lp.col_names_,
-              lp.row_names_, options.keep_n_rows);
+              lp.row_names_, hessian.dim_, hessian.start_, hessian.index_, 
+              hessian.value_, options.keep_n_rows);
   if (return_code == FilereaderRetcode::kOk) lp.ensureColwise();
   // Comment on existence of names with spaces
   hasNamesWithSpaces(options.log_options, lp.num_col_, lp.col_names_);
   hasNamesWithSpaces(options.log_options, lp.num_row_, lp.row_names_);
->>>>>>> 90d32515
   return return_code;
 }
 
