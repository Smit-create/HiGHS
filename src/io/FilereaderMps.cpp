--- conflicted
+++ resolved
@@ -38,12 +38,8 @@
         parser.loadProblem(options.log_options, filename, model);
     switch (result) {
       case FreeFormatParserReturnCode::kSuccess:
-<<<<<<< HEAD
-        setOrientation(lp);
-=======
         if (setOrientation(lp) != HighsStatus::kOk)
           return FilereaderRetcode::kParserError;
->>>>>>> 3cc7f58d
         return FilereaderRetcode::kOk;
       case FreeFormatParserReturnCode::kParserError:
         return FilereaderRetcode::kParserError;
@@ -68,15 +64,11 @@
       lp.offset_, lp.Astart_, lp.Aindex_, lp.Avalue_, lp.colCost_, lp.colLower_,
       lp.colUpper_, lp.rowLower_, lp.rowUpper_, lp.integrality_, lp.col_names_,
       lp.row_names_, options.keep_n_rows);
-<<<<<<< HEAD
-  if (return_code == FilereaderRetcode::kOk) setOrientation(lp);
-=======
   if (return_code == FilereaderRetcode::kOk) {
     lp.orientation_ = MatrixOrientation::kColwise;
     if (setOrientation(lp) != HighsStatus::kOk)
       return FilereaderRetcode::kParserError;
   }
->>>>>>> 3cc7f58d
   if (namesWithSpaces(lp.numCol_, lp.col_names_)) {
     highsLogUser(options.log_options, HighsLogType::kWarning,
                  "Model has column names with spaces\n");
