/* * * * * * * * * * * * * * * * * * * * * * * * * * * * * * * * * * * * */
/*                                                                       */
/*    This file is part of the HiGHS linear optimization suite           */
/*                                                                       */
/*    Written and engineered 2008-2021 at the University of Edinburgh    */
/*                                                                       */
/*    Available as open-source under the MIT License                     */
/*                                                                       */
/*    Authors: Julian Hall, Ivet Galabova, Qi Huangfu, Leona Gottwald    */
/*    and Michael Feldmeier                                              */
/*                                                                       */
/* * * * * * * * * * * * * * * * * * * * * * * * * * * * * * * * * * * * */
#include "highs_c_api.h"

#include "Highs.h"

HighsInt Highs_lpCall(const HighsInt numcol, const HighsInt numrow,
                      const HighsInt numnz, const HighsInt rowwise,
                      const double* colcost, const double* collower,
                      const double* colupper, const double* rowlower,
                      const double* rowupper, const HighsInt* astart,
                      const HighsInt* aindex, const double* avalue,
                      double* colvalue, double* coldual, double* rowvalue,
                      double* rowdual, HighsInt* colbasisstatus,
                      HighsInt* rowbasisstatus, HighsInt* modelstatus) {
  Highs highs;

  HighsInt status =
      Highs_passLp(&highs, numcol, numrow, numnz, rowwise, colcost, collower,
                   colupper, rowlower, rowupper, astart, aindex, avalue);
  if (status != 0) {
    return status;
  }

  status = (HighsInt)highs.run();

  if (status == 0) {
    HighsSolution solution;
    HighsBasis basis;
    solution = highs.getSolution();
    basis = highs.getBasis();
    *modelstatus = (HighsInt)highs.getModelStatus();

    for (HighsInt i = 0; i < numcol; i++) {
      colvalue[i] = solution.col_value[i];
      coldual[i] = solution.col_dual[i];

      colbasisstatus[i] = (HighsInt)basis.col_status[i];
    }

    for (HighsInt i = 0; i < numrow; i++) {
      rowvalue[i] = solution.row_value[i];
      rowdual[i] = solution.row_dual[i];

      rowbasisstatus[i] = (HighsInt)basis.row_status[i];
    }
  }

  return status;
}

HighsInt Highs_mipCall(const HighsInt numcol, const HighsInt numrow,
                       const HighsInt numnz, const HighsInt rowwise,
                       const double* colcost, const double* collower,
                       const double* colupper, const double* rowlower,
                       const double* rowupper, const HighsInt* astart,
                       const HighsInt* aindex, const double* avalue,
                       const HighsInt* integrality, double* colvalue,
                       double* coldual, double* rowvalue, double* rowdual,
                       HighsInt* colbasisstatus, HighsInt* rowbasisstatus,
                       HighsInt* modelstatus) {
  Highs highs;
  HighsInt status = Highs_passMip(
      &highs, numcol, numrow, numnz, rowwise, colcost, collower, colupper,
      rowlower, rowupper, astart, aindex, avalue, integrality);
  if (status != 0) {
    return status;
  }

  status = (HighsInt)highs.run();

  if (status == 0) {
    HighsSolution solution;
    HighsBasis basis;
    solution = highs.getSolution();
    basis = highs.getBasis();
    *modelstatus = (HighsInt)highs.getModelStatus();

    for (HighsInt i = 0; i < numcol; i++) {
      colvalue[i] = solution.col_value[i];
      coldual[i] = solution.col_dual[i];

      colbasisstatus[i] = (HighsInt)basis.col_status[i];
    }

    for (HighsInt i = 0; i < numrow; i++) {
      rowvalue[i] = solution.row_value[i];
      rowdual[i] = solution.row_dual[i];

      rowbasisstatus[i] = (HighsInt)basis.row_status[i];
    }
  }

  return status;
}

void* Highs_create() { return new Highs(); }

void Highs_destroy(void* highs) { delete (Highs*)highs; }

HighsInt Highs_run(void* highs) { return (HighsInt)((Highs*)highs)->run(); }

HighsInt Highs_readModel(void* highs, const char* filename) {
  return (HighsInt)((Highs*)highs)->readModel(std::string(filename));
}

HighsInt Highs_writeModel(void* highs, const char* filename) {
  return (HighsInt)((Highs*)highs)->writeModel(std::string(filename));
}

HighsInt Highs_writeSolution(void* highs, const char* filename) {
  return (HighsInt)((Highs*)highs)->writeSolution(std::string(filename));
}

HighsInt Highs_writeSolutionPretty(void* highs, const char* filename) {
  return (HighsInt)((Highs*)highs)->writeSolution(std::string(filename), true);
}

HighsInt Highs_passLp(void* highs, const HighsInt numcol, const HighsInt numrow,
                      const HighsInt numnz, const HighsInt rowwise,
                      const double* colcost, const double* collower,
                      const double* colupper, const double* rowlower,
                      const double* rowupper, const HighsInt* astart,
                      const HighsInt* aindex, const double* avalue) {
  const bool bool_rowwise = rowwise;
  return (HighsInt)((Highs*)highs)
      ->passModel(numcol, numrow, numnz, bool_rowwise, colcost, collower,
                  colupper, rowlower, rowupper, astart, aindex, avalue);
}

HighsInt Highs_passMip(void* highs, const HighsInt numcol,
                       const HighsInt numrow, const HighsInt numnz,
                       const HighsInt rowwise, const double* colcost,
                       const double* collower, const double* colupper,
                       const double* rowlower, const double* rowupper,
                       const HighsInt* astart, const HighsInt* aindex,
                       const double* avalue, const HighsInt* integrality) {
  const bool bool_rowwise = rowwise;
  return (HighsInt)((Highs*)highs)
      ->passModel(numcol, numrow, numnz, bool_rowwise, colcost, collower,
                  colupper, rowlower, rowupper, astart, aindex, avalue,
                  integrality);
}

HighsInt Highs_clearModel(void* highs) {
  return (HighsInt)((Highs*)highs)->clearModel();
}

HighsInt Highs_setBoolOptionValue(void* highs, const char* option,
                                  const HighsInt value) {
  return (HighsInt)((Highs*)highs)
      ->setOptionValue(std::string(option), (bool)value);
}

HighsInt Highs_setIntOptionValue(void* highs, const char* option,
                                 const HighsInt value) {
  return (HighsInt)((Highs*)highs)->setOptionValue(std::string(option), value);
}

HighsInt Highs_setDoubleOptionValue(void* highs, const char* option,
                                    const double value) {
  return (HighsInt)((Highs*)highs)->setOptionValue(std::string(option), value);
}

HighsInt Highs_setStringOptionValue(void* highs, const char* option,
                                    const char* value) {
  return (HighsInt)((Highs*)highs)
      ->setOptionValue(std::string(option), std::string(value));
}

HighsInt Highs_setOptionValue(void* highs, const char* option,
                              const char* value) {
  return (HighsInt)((Highs*)highs)
      ->setOptionValue(std::string(option), std::string(value));
}

HighsInt Highs_getBoolOptionValue(void* highs, const char* option,
                                  HighsInt* value) {
  bool v;
  HighsInt retcode =
      (HighsInt)((Highs*)highs)->getOptionValue(std::string(option), v);
  *value = (HighsInt)v;
  return retcode;
}

HighsInt Highs_getIntOptionValue(void* highs, const char* option,
                                 HighsInt* value) {
  return (HighsInt)((Highs*)highs)->getOptionValue(std::string(option), *value);
}

HighsInt Highs_getDoubleOptionValue(void* highs, const char* option,
                                    double* value) {
  return (HighsInt)((Highs*)highs)->getOptionValue(std::string(option), *value);
}

HighsInt Highs_getStringOptionValue(void* highs, const char* option,
                                    char* value) {
  std::string v;
  memset(value, 0, 7);
  HighsInt retcode =
      (HighsInt)((Highs*)highs)->getOptionValue(std::string(option), v);
  strcpy(value, v.c_str());
  return retcode;
}

HighsInt Highs_getOptionType(void* highs, const char* option, HighsInt* type) {
  HighsOptionType t;
  HighsInt retcode =
      (HighsInt)((Highs*)highs)->getOptionType(std::string(option), t);
  *type = (HighsInt)t;
  return retcode;
}

HighsInt Highs_resetOptions(void* highs) {
  return (HighsInt)((Highs*)highs)->resetOptions();
}

HighsInt Highs_getIntInfoValue(void* highs, const char* info, HighsInt* value) {
  return (HighsInt)((Highs*)highs)->getInfoValue(info, *value);
}

HighsInt Highs_getDoubleInfoValue(void* highs, const char* info,
                                  double* value) {
  return (HighsInt)((Highs*)highs)->getInfoValue(info, *value);
}

void Highs_getSolution(void* highs, double* colvalue, double* coldual,
                       double* rowvalue, double* rowdual) {
  HighsSolution solution = ((Highs*)highs)->getSolution();

  for (HighsInt i = 0; i < (HighsInt)solution.col_value.size(); i++) {
    colvalue[i] = solution.col_value[i];
  }

  for (HighsInt i = 0; i < (HighsInt)solution.col_dual.size(); i++) {
    coldual[i] = solution.col_dual[i];
  }

  for (HighsInt i = 0; i < (HighsInt)solution.row_value.size(); i++) {
    rowvalue[i] = solution.row_value[i];
  }

  for (HighsInt i = 0; i < (HighsInt)solution.row_dual.size(); i++) {
    rowdual[i] = solution.row_dual[i];
  }
}

void Highs_getBasis(void* highs, HighsInt* colstatus, HighsInt* rowstatus) {
  HighsBasis basis = ((Highs*)highs)->getBasis();
  for (HighsInt i = 0; i < (HighsInt)basis.col_status.size(); i++) {
    colstatus[i] = (HighsInt)basis.col_status[i];
  }

  for (HighsInt i = 0; i < (HighsInt)basis.row_status.size(); i++) {
    rowstatus[i] = (HighsInt)basis.row_status[i];
  }
}

HighsInt Highs_getModelStatus(void* highs) {
  return (HighsInt)((Highs*)highs)->getModelStatus();
}

HighsInt Highs_getScaledModelStatus(void* highs) {
  return (HighsInt)((Highs*)highs)->getModelStatus(true);
}

HighsInt Highs_getDualRay(void* highs, HighsInt* has_dual_ray,
                          double* dual_ray_value) {
  bool v;
  HighsInt retcode = (HighsInt)((Highs*)highs)->getDualRay(v, dual_ray_value);
  *has_dual_ray = (HighsInt)v;
  return retcode;
}

HighsInt Highs_getPrimalRay(void* highs, HighsInt* has_primal_ray,
                            double* primal_ray_value) {
  bool v;
  HighsInt retcode =
      (HighsInt)((Highs*)highs)->getPrimalRay(v, primal_ray_value);
  *has_primal_ray = (HighsInt)v;
  return retcode;
}

double Highs_getObjectiveValue(void* highs) {
  return ((Highs*)highs)->getObjectiveValue();
}

HighsInt Highs_getBasicVariables(void* highs, HighsInt* basic_variables) {
  return (HighsInt)((Highs*)highs)->getBasicVariables(basic_variables);
}

HighsInt Highs_getBasisInverseRow(void* highs, const HighsInt row,
                                  double* row_vector, HighsInt* row_num_nz,
                                  HighsInt* row_indices) {
  return (HighsInt)((Highs*)highs)
      ->getBasisInverseRow(row, row_vector, row_num_nz, row_indices);
}

HighsInt Highs_getBasisInverseCol(void* highs, const HighsInt col,
                                  double* col_vector, HighsInt* col_num_nz,
                                  HighsInt* col_indices) {
  return (HighsInt)((Highs*)highs)
      ->getBasisInverseCol(col, col_vector, col_num_nz, col_indices);
}

HighsInt Highs_getBasisSolve(void* highs, const double* rhs,
                             double* solution_vector, HighsInt* solution_num_nz,
                             HighsInt* solution_indices) {
  return (HighsInt)((Highs*)highs)
      ->getBasisSolve(rhs, solution_vector, solution_num_nz, solution_indices);
}

HighsInt Highs_getBasisTransposeSolve(void* highs, const double* rhs,
                                      double* solution_vector,
                                      HighsInt* solution_nz,
                                      HighsInt* solution_indices) {
  return (HighsInt)((Highs*)highs)
      ->getBasisTransposeSolve(rhs, solution_vector, solution_nz,
                               solution_indices);
}

HighsInt Highs_getReducedRow(void* highs, const HighsInt row,
                             double* row_vector, HighsInt* row_num_nz,
                             HighsInt* row_indices) {
  return (HighsInt)((Highs*)highs)
      ->getReducedRow(row, row_vector, row_num_nz, row_indices);
}

HighsInt Highs_getReducedColumn(void* highs, const HighsInt col,
                                double* col_vector, HighsInt* col_num_nz,
                                HighsInt* col_indices) {
  return (HighsInt)((Highs*)highs)
      ->getReducedColumn(col, col_vector, col_num_nz, col_indices);
}

HighsInt Highs_setBasis(void* highs, const HighsInt* colstatus,
                        const HighsInt* rowstatus) {
  HighsBasis basis;
<<<<<<< HEAD
  const int num_col = Highs_getNumCols(highs);
  basis.col_status.resize(num_col);
  for (int i = 0; i < num_col; i++) {
    if (colstatus[i] == (int)HighsBasisStatus::LOWER) {
      basis.col_status[i] = HighsBasisStatus::LOWER;
    } else if (colstatus[i] == (int)HighsBasisStatus::BASIC) {
      basis.col_status[i] = HighsBasisStatus::BASIC;
    } else if (colstatus[i] == (int)HighsBasisStatus::UPPER) {
      basis.col_status[i] = HighsBasisStatus::UPPER;
    } else if (colstatus[i] == (int)HighsBasisStatus::ZERO) {
      basis.col_status[i] = HighsBasisStatus::ZERO;
    } else if (colstatus[i] == (int)HighsBasisStatus::NONBASIC) {
      basis.col_status[i] = HighsBasisStatus::NONBASIC;
    } else {
      return (int)HighsStatus::Error;
    }
  }
  const int num_row = Highs_getNumRows(highs);
  basis.row_status.resize(num_row);
  for (int i = 0; i < num_row; i++) {
    if (rowstatus[i] == (int)HighsBasisStatus::LOWER) {
      basis.row_status[i] = HighsBasisStatus::LOWER;
    } else if (rowstatus[i] == (int)HighsBasisStatus::BASIC) {
      basis.row_status[i] = HighsBasisStatus::BASIC;
    } else if (rowstatus[i] == (int)HighsBasisStatus::UPPER) {
      basis.row_status[i] = HighsBasisStatus::UPPER;
    } else if (rowstatus[i] == (int)HighsBasisStatus::ZERO) {
      basis.row_status[i] = HighsBasisStatus::ZERO;
    } else if (rowstatus[i] == (int)HighsBasisStatus::NONBASIC) {
      basis.row_status[i] = HighsBasisStatus::NONBASIC;
    } else {
      return (int)HighsStatus::Error;
=======
  const HighsInt num_col = Highs_getNumCols(highs);
  if (num_col > 0) {
    basis.col_status.resize(num_col);
    for (HighsInt i = 0; i < num_col; i++) {
      if (colstatus[i] == (HighsInt)HighsBasisStatus::kLower) {
        basis.col_status[i] = HighsBasisStatus::kLower;
      } else if (colstatus[i] == (HighsInt)HighsBasisStatus::kBasic) {
        basis.col_status[i] = HighsBasisStatus::kBasic;
      } else if (colstatus[i] == (HighsInt)HighsBasisStatus::kUpper) {
        basis.col_status[i] = HighsBasisStatus::kUpper;
      } else if (colstatus[i] == (HighsInt)HighsBasisStatus::kZero) {
        basis.col_status[i] = HighsBasisStatus::kZero;
      } else if (colstatus[i] == (HighsInt)HighsBasisStatus::kNonbasic) {
        basis.col_status[i] = HighsBasisStatus::kNonbasic;
      } else {
        return (HighsInt)HighsStatus::kError;
      }
    }
  }
  const HighsInt num_row = Highs_getNumRows(highs);
  if (num_row > 0) {
    basis.row_status.resize(num_row);
    for (HighsInt i = 0; i < num_row; i++) {
      if (rowstatus[i] == (HighsInt)HighsBasisStatus::kLower) {
        basis.row_status[i] = HighsBasisStatus::kLower;
      } else if (rowstatus[i] == (HighsInt)HighsBasisStatus::kBasic) {
        basis.row_status[i] = HighsBasisStatus::kBasic;
      } else if (rowstatus[i] == (HighsInt)HighsBasisStatus::kUpper) {
        basis.row_status[i] = HighsBasisStatus::kUpper;
      } else if (rowstatus[i] == (HighsInt)HighsBasisStatus::kZero) {
        basis.row_status[i] = HighsBasisStatus::kZero;
      } else if (rowstatus[i] == (HighsInt)HighsBasisStatus::kNonbasic) {
        basis.row_status[i] = HighsBasisStatus::kNonbasic;
      } else {
        return (HighsInt)HighsStatus::kError;
      }
>>>>>>> ed66d31c
    }
  }
  return (HighsInt)((Highs*)highs)->setBasis(basis);
}

HighsInt Highs_setLogicalBasis(void* highs) {
  return (HighsInt)((Highs*)highs)->setBasis();
}

double Highs_getRunTime(void* highs) {
  return (double)((Highs*)highs)->getRunTime();
}

HighsInt Highs_addRow(void* highs, const double lower, const double upper,
                      const HighsInt num_new_nz, const HighsInt* indices,
                      const double* values) {
  return ((Highs*)highs)->addRow(lower, upper, num_new_nz, indices, values);
}

HighsInt Highs_addRows(void* highs, const HighsInt num_new_row,
                       const double* lower, const double* upper,
                       const HighsInt num_new_nz, const HighsInt* starts,
                       const HighsInt* indices, const double* values) {
  return ((Highs*)highs)
      ->addRows(num_new_row, lower, upper, num_new_nz, starts, indices, values);
}

HighsInt Highs_addCol(void* highs, const double cost, const double lower,
                      const double upper, const HighsInt num_new_nz,
                      const HighsInt* indices, const double* values) {
  return ((Highs*)highs)
      ->addCol(cost, lower, upper, num_new_nz, indices, values);
}

HighsInt Highs_addCols(void* highs, const HighsInt num_new_col,
                       const double* costs, const double* lower,
                       const double* upper, const HighsInt num_new_nz,
                       const HighsInt* starts, const HighsInt* indices,
                       const double* values) {
  return ((Highs*)highs)
      ->addCols(num_new_col, costs, lower, upper, num_new_nz, starts, indices,
                values);
}

HighsInt Highs_changeObjectiveSense(void* highs, const HighsInt sense) {
  ObjSense pass_sense = ObjSense::kMinimize;
  if (sense == (HighsInt)ObjSense::kMaximize) pass_sense = ObjSense::kMaximize;
  return ((Highs*)highs)->changeObjectiveSense(pass_sense);
}

HighsInt Highs_changeColIntegrality(void* highs, const HighsInt col,
                                    const HighsInt integrality) {
  return ((Highs*)highs)->changeColIntegrality(col, (HighsVarType)integrality);
}

HighsInt Highs_changeColsIntegralityByRange(void* highs,
                                            const HighsInt from_col,
                                            const HighsInt to_col,
                                            const HighsInt* integrality) {
  vector<HighsVarType> pass_integrality;
  HighsInt num_ix = to_col - from_col + 1;
  if (num_ix > 0) {
    pass_integrality.resize(num_ix);
    for (HighsInt ix = 0; ix < num_ix; ix++) {
      pass_integrality[ix] = (HighsVarType)integrality[ix];
    }
  }
  return ((Highs*)highs)
      ->changeColsIntegrality(from_col, to_col, &pass_integrality[0]);
}

HighsInt Highs_changeColsIntegralityBySet(void* highs,
                                          const HighsInt num_set_entries,
                                          const HighsInt* set,
                                          const HighsInt* integrality) {
  vector<HighsVarType> pass_integrality;
  if (num_set_entries > 0) {
    pass_integrality.resize(num_set_entries);
    for (HighsInt ix = 0; ix < num_set_entries; ix++) {
      pass_integrality[ix] = (HighsVarType)integrality[ix];
    }
  }
  return ((Highs*)highs)
      ->changeColsIntegrality(num_set_entries, set, &pass_integrality[0]);
}

HighsInt Highs_changeColsIntegralityByMask(void* highs, const HighsInt* mask,
                                           const HighsInt* integrality) {
  const HighsInt num_col = Highs_getNumCols(highs);
  vector<HighsVarType> pass_integrality;
  if (num_col > 0) {
    pass_integrality.resize(num_col);
    for (HighsInt iCol = 0; iCol < num_col; iCol++) {
      pass_integrality[iCol] = (HighsVarType)integrality[iCol];
    }
  }
  return ((Highs*)highs)->changeColsIntegrality(mask, &pass_integrality[0]);
}

HighsInt Highs_changeColCost(void* highs, const HighsInt col,
                             const double cost) {
  return ((Highs*)highs)->changeColCost(col, cost);
}

HighsInt Highs_changeColsCostByRange(void* highs, const HighsInt from_col,
                                     const HighsInt to_col,
                                     const double* cost) {
  return ((Highs*)highs)->changeColsCost(from_col, to_col, cost);
}

HighsInt Highs_changeColsCostBySet(void* highs, const HighsInt num_set_entries,
                                   const HighsInt* set, const double* cost) {
  return ((Highs*)highs)->changeColsCost(num_set_entries, set, cost);
}

HighsInt Highs_changeColsCostByMask(void* highs, const HighsInt* mask,
                                    const double* cost) {
  return ((Highs*)highs)->changeColsCost(mask, cost);
}

HighsInt Highs_changeColBounds(void* highs, const HighsInt col,
                               const double lower, const double upper) {
  return ((Highs*)highs)->changeColBounds(col, lower, upper);
}

HighsInt Highs_changeColsBoundsByRange(void* highs, const HighsInt from_col,
                                       const HighsInt to_col,
                                       const double* lower,
                                       const double* upper) {
  return ((Highs*)highs)->changeColsBounds(from_col, to_col, lower, upper);
}

HighsInt Highs_changeColsBoundsBySet(void* highs,
                                     const HighsInt num_set_entries,
                                     const HighsInt* set, const double* lower,
                                     const double* upper) {
  return ((Highs*)highs)->changeColsBounds(num_set_entries, set, lower, upper);
}

HighsInt Highs_changeColsBoundsByMask(void* highs, const HighsInt* mask,
                                      const double* lower,
                                      const double* upper) {
  return ((Highs*)highs)->changeColsBounds(mask, lower, upper);
}

HighsInt Highs_changeRowBounds(void* highs, const HighsInt row,
                               const double lower, const double upper) {
  return ((Highs*)highs)->changeRowBounds(row, lower, upper);
}

HighsInt Highs_changeRowsBoundsBySet(void* highs,
                                     const HighsInt num_set_entries,
                                     const HighsInt* set, const double* lower,
                                     const double* upper) {
  return ((Highs*)highs)->changeRowsBounds(num_set_entries, set, lower, upper);
}

HighsInt Highs_changeRowsBoundsByMask(void* highs, const HighsInt* mask,
                                      const double* lower,
                                      const double* upper) {
  return ((Highs*)highs)->changeRowsBounds(mask, lower, upper);
}

HighsInt Highs_changeCoeff(void* highs, const HighsInt row, const HighsInt col,
                           const double value) {
  return ((Highs*)highs)->changeCoeff(row, col, value);
}

HighsInt Highs_getObjectiveSense(void* highs, HighsInt* sense) {
  ObjSense get_sense;
  HighsInt status = ((Highs*)highs)->getObjectiveSense(get_sense);
  *sense = (HighsInt)get_sense;
  return status;
}

HighsInt Highs_getColsByRange(void* highs, const HighsInt from_col,
                              const HighsInt to_col, HighsInt* num_col,
                              double* costs, double* lower, double* upper,
                              HighsInt* num_nz, HighsInt* matrix_start,
                              HighsInt* matrix_index, double* matrix_value) {
  HighsInt numcol, numnz;
  HighsInt status =
      ((Highs*)highs)
          ->getCols(from_col, to_col, numcol, costs, lower, upper, numnz,
                    matrix_start, matrix_index, matrix_value);
  *num_col = numcol;
  *num_nz = numnz;
  return status;
}

HighsInt Highs_getColsBySet(void* highs, const HighsInt num_set_entries,
                            const HighsInt* set, HighsInt* num_col,
                            double* costs, double* lower, double* upper,
                            HighsInt* num_nz, HighsInt* matrix_start,
                            HighsInt* matrix_index, double* matrix_value) {
  HighsInt numcol, numnz;
  HighsInt status =
      ((Highs*)highs)
          ->getCols(num_set_entries, set, numcol, costs, lower, upper, numnz,
                    matrix_start, matrix_index, matrix_value);
  *num_col = numcol;
  *num_nz = numnz;
  return status;
}

HighsInt Highs_getColsByMask(void* highs, const HighsInt* mask,
                             HighsInt* num_col, double* costs, double* lower,
                             double* upper, HighsInt* num_nz,
                             HighsInt* matrix_start, HighsInt* matrix_index,
                             double* matrix_value) {
  HighsInt numcol, numnz;
  HighsInt status = ((Highs*)highs)
                        ->getCols(mask, numcol, costs, lower, upper, numnz,
                                  matrix_start, matrix_index, matrix_value);
  *num_col = numcol;
  *num_nz = numnz;
  return status;
}

HighsInt Highs_getRowsByRange(void* highs, const HighsInt from_row,
                              const HighsInt to_row, HighsInt* num_row,
                              double* lower, double* upper, HighsInt* num_nz,
                              HighsInt* matrix_start, HighsInt* matrix_index,
                              double* matrix_value) {
  HighsInt numrow, numnz;
  HighsInt status = ((Highs*)highs)
                        ->getRows(from_row, to_row, numrow, lower, upper, numnz,
                                  matrix_start, matrix_index, matrix_value);
  *num_row = numrow;
  *num_nz = numnz;
  return status;
}

HighsInt Highs_getRowsBySet(void* highs, const HighsInt num_set_entries,
                            const HighsInt* set, HighsInt* num_row,
                            double* lower, double* upper, HighsInt* num_nz,
                            HighsInt* matrix_start, HighsInt* matrix_index,
                            double* matrix_value) {
  HighsInt numrow, numnz;
  HighsInt status =
      ((Highs*)highs)
          ->getRows(num_set_entries, set, numrow, lower, upper, numnz,
                    matrix_start, matrix_index, matrix_value);
  *num_row = numrow;
  *num_nz = numnz;
  return status;
}

HighsInt Highs_getRowsByMask(void* highs, const HighsInt* mask,
                             HighsInt* num_row, double* lower, double* upper,
                             HighsInt* num_nz, HighsInt* matrix_start,
                             HighsInt* matrix_index, double* matrix_value) {
  HighsInt numrow, numnz;
  HighsInt status = ((Highs*)highs)
                        ->getRows(mask, numrow, lower, upper, numnz,
                                  matrix_start, matrix_index, matrix_value);
  *num_row = numrow;
  *num_nz = numnz;
  return status;
}

HighsInt Highs_deleteColsByRange(void* highs, const HighsInt from_col,
                                 const HighsInt to_col) {
  return ((Highs*)highs)->deleteCols(from_col, to_col);
}

HighsInt Highs_deleteColsBySet(void* highs, const HighsInt num_set_entries,
                               const HighsInt* set) {
  return ((Highs*)highs)->deleteCols(num_set_entries, set);
}

HighsInt Highs_deleteColsByMask(void* highs, HighsInt* mask) {
  return ((Highs*)highs)->deleteCols(mask);
}

HighsInt Highs_deleteRowsByRange(void* highs, const HighsInt from_row,
                                 const HighsInt to_row) {
  return ((Highs*)highs)->deleteRows(from_row, to_row);
}

HighsInt Highs_deleteRowsBySet(void* highs, const HighsInt num_set_entries,
                               const HighsInt* set) {
  return ((Highs*)highs)->deleteRows(num_set_entries, set);
}

HighsInt Highs_deleteRowsByMask(void* highs, HighsInt* mask) {
  return ((Highs*)highs)->deleteRows(mask);
}

double Highs_getInfinity(void* highs) { return ((Highs*)highs)->getInfinity(); }

HighsInt Highs_getNumCols(void* highs) {
  return ((Highs*)highs)->getLp().numCol_;
}

HighsInt Highs_getNumRows(void* highs) {
  return ((Highs*)highs)->getLp().numRow_;
}

HighsInt Highs_getNumNz(void* highs) {
  HighsInt numCol = Highs_getNumCols(highs);
  if (numCol <= 0) return 0;
  return ((Highs*)highs)->getLp().Astart_[numCol];
}

// Fails on Windows and MacOS since string_model_status is destroyed
// after the method returns, so what's returned is a pointer to
// something that no longer exists.
//
// const char* Highs_modelStatusToChar(void* highs, HighsInt int_model_status) {
//   const char* illegal_model_status = "Model status out of range";
//   if (int_model_status < (HighsInt)HighsModelStatus::kMin ||
//       int_model_status > (HighsInt)HighsModelStatus::kMax)
//     return illegal_model_status;
//   const std::string string_model_status =
//       ((Highs*)highs)
//           ->modelStatusToString(
//               static_cast<HighsModelStatus>(int_model_status));
//   return string_model_status.c_str();
// }

// Fails on Windows and MacOS since string_solution_status is
// destroyed after the method returns, so what's returned is a pointer
// to something that no longer exists.
//
// const char* Highs_solutionStatusToChar(void* highs,
//                                        HighsInt int_solution_status) {
//   const char* illegal_solution_status = "Solution status out of range";
//   if (int_solution_status < kSolutionStatusMin ||
//       int_solution_status > kSolutionStatusMax)
//     return illegal_solution_status;
//   const std::string string_solution_status =
//       ((Highs*)highs)->solutionStatusToString(int_solution_status);
//   return string_solution_status.c_str();
// }

// *********************
// * Deprecated methods*
// *********************

HighsInt Highs_call(const HighsInt numcol, const HighsInt numrow,
                    const HighsInt numnz, const double* colcost,
                    const double* collower, const double* colupper,
                    const double* rowlower, const double* rowupper,
                    const HighsInt* astart, const HighsInt* aindex,
                    const double* avalue, double* colvalue, double* coldual,
                    double* rowvalue, double* rowdual, HighsInt* colbasisstatus,
                    HighsInt* rowbasisstatus, HighsInt* modelstatus) {
  printf(
      "Method Highs_call is deprecated: alternative method is Highs_lpCall\n");
  const HighsInt rowwise = 0;
  return Highs_lpCall(numcol, numrow, numnz, rowwise, colcost, collower,
                      colupper, rowlower, rowupper, astart, aindex, avalue,
                      colvalue, coldual, rowvalue, rowdual, colbasisstatus,
                      rowbasisstatus, modelstatus);
}

HighsInt Highs_runQuiet(void* highs) {
  ((Highs*)highs)->deprecationMessage("Highs_runQuiet", "None");
  return (HighsInt)((Highs*)highs)->setOptionValue("output_flag", false);
}

HighsInt Highs_setHighsLogfile(void* highs, void* logfile) {
  ((Highs*)highs)->deprecationMessage("Highs_setHighsLogfile", "None");
  return (HighsInt)((Highs*)highs)->setOptionValue("output_flag", false);
}

HighsInt Highs_setHighsOutput(void* highs, void* outputfile) {
  ((Highs*)highs)->deprecationMessage("Highs_setHighsOutput", "None");
  return (HighsInt)((Highs*)highs)->setOptionValue("output_flag", false);
}

HighsInt Highs_getIterationCount(void* highs) {
  ((Highs*)highs)
      ->deprecationMessage("Highs_getIterationCount", "Highs_getIntInfoValue");
  return (HighsInt)((Highs*)highs)->getInfo().simplex_iteration_count;
}

HighsInt Highs_getSimplexIterationCount(void* highs) {
  ((Highs*)highs)
      ->deprecationMessage("Highs_getSimplexIterationCount",
                           "Highs_getIntInfoValue");
  return (HighsInt)((Highs*)highs)->getInfo().simplex_iteration_count;
}

HighsInt Highs_setHighsBoolOptionValue(void* highs, const char* option,
                                       const HighsInt value) {
  ((Highs*)highs)
      ->deprecationMessage("Highs_setHighsBoolOptionValue",
                           "Highs_setBoolOptionValue");
  return Highs_setBoolOptionValue(highs, option, value);
}

HighsInt Highs_setHighsIntOptionValue(void* highs, const char* option,
                                      const HighsInt value) {
  ((Highs*)highs)
      ->deprecationMessage("Highs_setHighsIntOptionValue",
                           "Highs_setIntOptionValue");
  return Highs_setIntOptionValue(highs, option, value);
}

HighsInt Highs_setHighsDoubleOptionValue(void* highs, const char* option,
                                         const double value) {
  ((Highs*)highs)
      ->deprecationMessage("Highs_setHighsDoubleOptionValue",
                           "Highs_setDoubleOptionValue");
  return Highs_setDoubleOptionValue(highs, option, value);
}

HighsInt Highs_setHighsStringOptionValue(void* highs, const char* option,
                                         const char* value) {
  ((Highs*)highs)
      ->deprecationMessage("Highs_setHighsStringOptionValue",
                           "Highs_setStringOptionValue");
  return Highs_setStringOptionValue(highs, option, value);
}

HighsInt Highs_setHighsOptionValue(void* highs, const char* option,
                                   const char* value) {
  ((Highs*)highs)
      ->deprecationMessage("Highs_setHighsOptionValue", "Highs_setOptionValue");
  return Highs_setOptionValue(highs, option, value);
}

HighsInt Highs_getHighsBoolOptionValue(void* highs, const char* option,
                                       HighsInt* value) {
  ((Highs*)highs)
      ->deprecationMessage("Highs_getHighsBoolOptionValue",
                           "Highs_getBoolOptionValue");
  return Highs_getBoolOptionValue(highs, option, value);
}

HighsInt Highs_getHighsIntOptionValue(void* highs, const char* option,
                                      HighsInt* value) {
  ((Highs*)highs)
      ->deprecationMessage("Highs_getHighsIntOptionValue",
                           "Highs_getIntOptionValue");
  return Highs_getIntOptionValue(highs, option, value);
}

HighsInt Highs_getHighsDoubleOptionValue(void* highs, const char* option,
                                         double* value) {
  ((Highs*)highs)
      ->deprecationMessage("Highs_getHighsDoubleOptionValue",
                           "Highs_getDoubleOptionValue");
  return Highs_getDoubleOptionValue(highs, option, value);
}

HighsInt Highs_getHighsStringOptionValue(void* highs, const char* option,
                                         char* value) {
  ((Highs*)highs)
      ->deprecationMessage("Highs_getHighsStringOptionValue",
                           "Highs_getStringOptionValue");
  return Highs_getStringOptionValue(highs, option, value);
}

HighsInt Highs_getHighsOptionType(void* highs, const char* option,
                                  HighsInt* type) {
  ((Highs*)highs)
      ->deprecationMessage("Highs_getHighsOptionType", "Highs_getOptionType");
  return Highs_getOptionType(highs, option, type);
}

HighsInt Highs_resetHighsOptions(void* highs) {
  ((Highs*)highs)
      ->deprecationMessage("Highs_resetHighsOptions", "Highs_resetOptions");
  return Highs_resetOptions(highs);
}

HighsInt Highs_getHighsIntInfoValue(void* highs, const char* info,
                                    HighsInt* value) {
  ((Highs*)highs)
      ->deprecationMessage("Highs_getHighsIntInfoValue",
                           "Highs_getIntInfoValue");
  return Highs_getIntInfoValue(highs, info, value);
}

HighsInt Highs_getHighsDoubleInfoValue(void* highs, const char* info,
                                       double* value) {
  ((Highs*)highs)
      ->deprecationMessage("Highs_getHighsDoubleInfoValue",
                           "Highs_getDoubleInfoValue");
  return Highs_getDoubleInfoValue(highs, info, value);
}

double Highs_getHighsRunTime(void* highs) {
  ((Highs*)highs)
      ->deprecationMessage("Highs_getHighsRunTime", "Highs_getRunTime");
  return Highs_getRunTime(highs);
}

double Highs_getHighsInfinity(void* highs) {
  ((Highs*)highs)
      ->deprecationMessage("Highs_getHighsInfinity", "Highs_getInfinity");
  return Highs_getInfinity(highs);
}

// const char* Highs_highsModelStatusToChar(void* highs,
//                                          HighsInt int_model_status) {
//   return Highs_modelStatusToChar(highs, int_model_status);
// }<|MERGE_RESOLUTION|>--- conflicted
+++ resolved
@@ -346,40 +346,6 @@
 HighsInt Highs_setBasis(void* highs, const HighsInt* colstatus,
                         const HighsInt* rowstatus) {
   HighsBasis basis;
-<<<<<<< HEAD
-  const int num_col = Highs_getNumCols(highs);
-  basis.col_status.resize(num_col);
-  for (int i = 0; i < num_col; i++) {
-    if (colstatus[i] == (int)HighsBasisStatus::LOWER) {
-      basis.col_status[i] = HighsBasisStatus::LOWER;
-    } else if (colstatus[i] == (int)HighsBasisStatus::BASIC) {
-      basis.col_status[i] = HighsBasisStatus::BASIC;
-    } else if (colstatus[i] == (int)HighsBasisStatus::UPPER) {
-      basis.col_status[i] = HighsBasisStatus::UPPER;
-    } else if (colstatus[i] == (int)HighsBasisStatus::ZERO) {
-      basis.col_status[i] = HighsBasisStatus::ZERO;
-    } else if (colstatus[i] == (int)HighsBasisStatus::NONBASIC) {
-      basis.col_status[i] = HighsBasisStatus::NONBASIC;
-    } else {
-      return (int)HighsStatus::Error;
-    }
-  }
-  const int num_row = Highs_getNumRows(highs);
-  basis.row_status.resize(num_row);
-  for (int i = 0; i < num_row; i++) {
-    if (rowstatus[i] == (int)HighsBasisStatus::LOWER) {
-      basis.row_status[i] = HighsBasisStatus::LOWER;
-    } else if (rowstatus[i] == (int)HighsBasisStatus::BASIC) {
-      basis.row_status[i] = HighsBasisStatus::BASIC;
-    } else if (rowstatus[i] == (int)HighsBasisStatus::UPPER) {
-      basis.row_status[i] = HighsBasisStatus::UPPER;
-    } else if (rowstatus[i] == (int)HighsBasisStatus::ZERO) {
-      basis.row_status[i] = HighsBasisStatus::ZERO;
-    } else if (rowstatus[i] == (int)HighsBasisStatus::NONBASIC) {
-      basis.row_status[i] = HighsBasisStatus::NONBASIC;
-    } else {
-      return (int)HighsStatus::Error;
-=======
   const HighsInt num_col = Highs_getNumCols(highs);
   if (num_col > 0) {
     basis.col_status.resize(num_col);
@@ -416,7 +382,6 @@
       } else {
         return (HighsInt)HighsStatus::kError;
       }
->>>>>>> ed66d31c
     }
   }
   return (HighsInt)((Highs*)highs)->setBasis(basis);
