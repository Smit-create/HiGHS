/* * * * * * * * * * * * * * * * * * * * * * * * * * * * * * * * * * * * */
/*                                                                       */
/*    This file is part of the HiGHS linear optimization suite           */
/*                                                                       */
/*    Written and engineered 2008-2019 at the University of Edinburgh    */
/*                                                                       */
/*    Available as open-source under the MIT License                     */
/*                                                                       */
/* * * * * * * * * * * * * * * * * * * * * * * * * * * * * * * * * * * * */
/**@file interfaces/OsiHiGHSInterface.cpp
 * @brief Osi/HiGHS interface implementation
 * @author Julian Hall, Ivet Galabova, Qi Huangfu and Michael Feldmeier
 */
#include "OsiHiGHSSolverInterface.hpp"

#include <cmath>

#include "Highs.h"
#include "io/HighsIO.h"
#include "lp_data/HConst.h"

OsiHiGHSSolverInterface::OsiHiGHSSolverInterface() {
  HighsPrintMessage(
      ML_ALWAYS,
      "Calling OsiHiGHSSolverInterface::OsiHiGHSSolverInterface()\n");
  HighsOptions options;
  this->highs = new Highs();

  setStrParam(OsiSolverName, "HiGHS");
}

OsiHiGHSSolverInterface::OsiHiGHSSolverInterface(Highs& other) {
  this->highs = new Highs();
  this->highs->initializeLp(other.getLp());
}

OsiHiGHSSolverInterface::~OsiHiGHSSolverInterface() {
  HighsPrintMessage(
      ML_ALWAYS,
      "Calling OsiHiGHSSolverInterface::~OsiHiGHSSolverInterface()\n");
  delete this->highs;

  if (this->rowRange != NULL) {
    delete[] this->rowRange;
  }

  if (this->rhs != NULL) {
    delete[] this->rhs;
  }

  if (this->rowSense != NULL) {
    delete[] this->rowSense;
  }

  if (this->matrixByCol != NULL) {
    delete this->matrixByCol;
  }
}

OsiSolverInterface *OsiHiGHSSolverInterface::clone(bool copyData) const {
  if (!copyData) {
    OsiHiGHSSolverInterface *cln = new OsiHiGHSSolverInterface();
    cln->objOffset = this->objOffset;
    return cln;

  } else {
    return new OsiHiGHSSolverInterface(*(this->highs));
  }
}

bool OsiHiGHSSolverInterface::setIntParam(OsiIntParam key, int value) {
  HighsPrintMessage(ML_ALWAYS,
                    "Calling OsiHiGHSSolverInterface::setIntParam()\n");
  switch (key) {
    case OsiMaxNumIteration:
    case OsiMaxNumIterationHotStart:
      this->highs->options_.simplex_iteration_limit = value;
      return true;
    case OsiNameDiscipline:
      // TODO
      return false;
    case OsiLastIntParam:
    default:
      return false;
  }
}

bool OsiHiGHSSolverInterface::setDblParam(OsiDblParam key, double value) {
  HighsPrintMessage(ML_ALWAYS,
                    "Calling OsiHiGHSSolverInterface::setDblParam()\n");
  switch (key) {
    case OsiDualObjectiveLimit:
      this->highs->options_.dual_objective_value_upper_bound = value;
      return true;
    case OsiPrimalObjectiveLimit:
      return false;
    case OsiDualTolerance:
      this->highs->options_.dual_feasibility_tolerance = value;
      return true;
    case OsiPrimalTolerance:
      this->highs->options_.primal_feasibility_tolerance = value;
      return true;
    case OsiObjOffset:
      this->objOffset = value;
      return true;
    case OsiLastDblParam:
    default:
      return false;
  }
}

bool OsiHiGHSSolverInterface::setStrParam(OsiStrParam key,
                                          const std::string &value) {
  HighsPrintMessage(ML_ALWAYS,
                    "Calling OsiHiGHSSolverInterface::setStrParam(%d, %s)\n",
                    key, value.c_str());
  switch (key) {
    case OsiProbName:
      return OsiSolverInterface::setStrParam(key, value);
    case OsiSolverName:
      return OsiSolverInterface::setStrParam(key, value);
    case OsiLastStrParam:
    default:
      return false;
  }
}

bool OsiHiGHSSolverInterface::getIntParam(OsiIntParam key, int &value) const {
  HighsPrintMessage(ML_ALWAYS,
                    "Calling OsiHiGHSSolverInterface::getIntParam()\n");
  switch (key) {
    case OsiMaxNumIteration:
    case OsiMaxNumIterationHotStart:
      value = this->highs->options_.simplex_iteration_limit;
      return true;
    case OsiNameDiscipline:
      // TODO
      return false;
    case OsiLastIntParam:
    default:
      return false;
  }
}

bool OsiHiGHSSolverInterface::getDblParam(OsiDblParam key,
                                          double &value) const {
  HighsPrintMessage(ML_ALWAYS,
                    "Calling OsiHiGHSSolverInterface::getDblParam()\n");
  switch (key) {
    case OsiDualObjectiveLimit:
      value = this->highs->options_.dual_objective_value_upper_bound;
      return true;
    case OsiPrimalObjectiveLimit:
      return false;
    case OsiDualTolerance:
      value = this->highs->options_.dual_feasibility_tolerance;
      return true;
    case OsiPrimalTolerance:
      value = this->highs->options_.primal_feasibility_tolerance;
      return true;
    case OsiObjOffset:
      value = this->objOffset;
      return true;
    case OsiLastDblParam:
    default:
      return false;
  }
}

bool OsiHiGHSSolverInterface::getStrParam(OsiStrParam key,
                                          std::string &value) const {
  HighsPrintMessage(ML_ALWAYS,
                    "Calling OsiHiGHSSolverInterface::getStrParam(%d, %s)\n",
                    key, value.c_str());
  switch (key) {
    case OsiProbName:
      return OsiSolverInterface::getStrParam(key, value);
    case OsiSolverName:
      return OsiSolverInterface::getStrParam(key, value);
    case OsiLastStrParam:
    default:
      return false;
  }
}

void OsiHiGHSSolverInterface::initialSolve() {
  HighsPrintMessage(ML_ALWAYS,
                    "Calling OsiHiGHSSolverInterface::initialSolve()\n");
  this->status = this->highs->run();
};

bool OsiHiGHSSolverInterface::isAbandoned() const {
  HighsPrintMessage(ML_ALWAYS,
                    "Calling OsiHiGHSSolverInterface::isAbandoned()\n");
  return this->status == HighsStatus::NumericalDifficulties;
}

bool OsiHiGHSSolverInterface::isProvenOptimal() const {
  HighsPrintMessage(ML_ALWAYS,
                    "Calling OsiHiGHSSolverInterface::isProvenOptimal()\n");
  return this->status == HighsStatus::Optimal;
}

bool OsiHiGHSSolverInterface::isProvenPrimalInfeasible() const {
  HighsPrintMessage(
      ML_ALWAYS,
      "Calling OsiHiGHSSolverInterface::isProvenPrimalInfeasible()\n");
  return this->status == HighsStatus::Infeasible;
}

bool OsiHiGHSSolverInterface::isProvenDualInfeasible() const {
  HighsPrintMessage(
      ML_ALWAYS, "Calling OsiHiGHSSolverInterface::isProvenDualInfeasible()\n");
  return this->status == HighsStatus::Unbounded;
}

bool OsiHiGHSSolverInterface::isPrimalObjectiveLimitReached() const {
  HighsPrintMessage(
      ML_ALWAYS,
      "Calling OsiHiGHSSolverInterface::isPrimalObjectiveLimitReached()\n");
  return false;
}

bool OsiHiGHSSolverInterface::isDualObjectiveLimitReached() const {
  HighsPrintMessage(
      ML_ALWAYS,
      "Calling OsiHiGHSSolverInterface::isDualObjectiveLimitReached()\n");
  return this->status == HighsStatus::ReachedDualObjectiveUpperBound;
}

bool OsiHiGHSSolverInterface::isIterationLimitReached() const {
  HighsPrintMessage(
      ML_ALWAYS,
      "Calling OsiHiGHSSolverInterface::isIterationLimitReached()\n");
  return this->status == HighsStatus::ReachedIterationLimit;
}

int OsiHiGHSSolverInterface::getNumCols() const {
  HighsPrintMessage(ML_ALWAYS,
                    "Calling OsiHiGHSSolverInterface::getNumCols()\n");
  return this->highs->lp_.numCol_;
}

int OsiHiGHSSolverInterface::getNumRows() const {
  HighsPrintMessage(ML_ALWAYS,
                    "Calling OsiHiGHSSolverInterface::getNumRows()\n");
    return this->highs->lp_.numRow_;
}

int OsiHiGHSSolverInterface::getNumElements() const {
  HighsPrintMessage(ML_ALWAYS,
                    "Calling OsiHiGHSSolverInterface::getNumElements()\n");
    return this->highs->lp_.nnz_;
}

const double *OsiHiGHSSolverInterface::getColLower() const {
  HighsPrintMessage(ML_ALWAYS,
                    "Calling OsiHiGHSSolverInterface::getColLower()\n");
  return &(this->highs->lp_.colLower_[0]);
}

const double *OsiHiGHSSolverInterface::getColUpper() const {
  HighsPrintMessage(ML_ALWAYS,
                    "Calling OsiHiGHSSolverInterface::getColUpper()\n");
    return &(this->highs->lp_.colUpper_[0]);
}

const double *OsiHiGHSSolverInterface::getRowLower() const {
  HighsPrintMessage(ML_ALWAYS,
                    "Calling OsiHiGHSSolverInterface::getRowLower()\n");
    return &(this->highs->lp_.rowLower_[0]);
}

const double *OsiHiGHSSolverInterface::getRowUpper() const {
  HighsPrintMessage(ML_ALWAYS,
                    "Calling OsiHiGHSSolverInterface::getRowUpper()\n");
    return &(this->highs->lp_.rowUpper_[0]);
}

const double *OsiHiGHSSolverInterface::getObjCoefficients() const {
  HighsPrintMessage(ML_ALWAYS,
                    "Calling OsiHiGHSSolverInterface::getObjCoefficients()\n");
<<<<<<< HEAD
    return &(this->highs->lp_.colCost_[0]);
=======
    return &(highs->lp_.colCost_[0]);
>>>>>>> 354d5457
}

// TODO: review: 10^20?
double OsiHiGHSSolverInterface::getInfinity() const {
  HighsPrintMessage(ML_NONE,
                    "Calling OsiHiGHSSolverInterface::getInfinity()\n");
  return HIGHS_CONST_INF;
}

const double *OsiHiGHSSolverInterface::getRowRange() const {
  HighsPrintMessage(ML_ALWAYS,
                    "Calling OsiHiGHSSolverInterface::getRowRange()\n");
  if (this->rowRange != NULL) {
    delete[] this->rowRange;
  }

  int nrows = this->getNumRows();

  if (nrows == 0) {
    return this->rowRange;
  }

  this->rowRange = new double[nrows];

  for (int i = 0; i < nrows; i++) {
    // compute range for row i
    double lo = this->highs->lp_.rowLower_[i];
    double hi = this->highs->lp_.rowUpper_[i];
    double t1;
    char t2;
    this->convertBoundToSense(lo, hi, t2, t1, this->rowRange[i]);
  }

  return this->rowRange;
}

const double *OsiHiGHSSolverInterface::getRightHandSide() const {
  HighsPrintMessage(ML_ALWAYS,
                    "Calling OsiHiGHSSolverInterface::getRightHandSide()\n");
  if (this->rhs != NULL) {
    delete[] this->rhs;
  }

  int nrows = this->getNumRows();

  if (nrows == 0) {
    return this->rhs;
  }

  this->rhs = new double[nrows];

  for (int i = 0; i < nrows; i++) {
    // compute rhs for row i
    double lo = this->highs->lp_.rowLower_[i];
    double hi = this->highs->lp_.rowUpper_[i];
    double t1;
    char t2;
    this->convertBoundToSense(lo, hi, t2, this->rhs[i], t1);
  }

  return this->rhs;
}

const char *OsiHiGHSSolverInterface::getRowSense() const {
  HighsPrintMessage(ML_ALWAYS,
                    "Calling OsiHiGHSSolverInterface::getRowSense()\n");
  if (this->rowSense != NULL) {
    delete[] this->rowSense;
  }

  int nrows = this->getNumRows();

  if (nrows == 0) {
    return this->rowSense;
  }

  this->rowSense = new char[nrows];

  for (int i = 0; i < nrows; i++) {
    // compute sense for row i
    double lo = this->highs->lp_.rowLower_[i];
    double hi = this->highs->lp_.rowUpper_[i];
    double t1, t2;
    this->convertBoundToSense(lo, hi, this->rowSense[i], t1, t2);
  }

  return this->rowSense;
}

const CoinPackedMatrix *OsiHiGHSSolverInterface::getMatrixByCol() const {
  HighsPrintMessage(ML_ALWAYS,
                    "Calling OsiHiGHSSolverInterface::getMatrixByCol()\n");
  if (this->matrixByCol != NULL) {
    delete this->matrixByCol;
  }

  int nrows = this->getNumRows();
  int ncols = this->getNumCols();
  int nelements = this->getNumElements();

  int *len = new int[ncols];
  int *start = new int[ncols + 1];
  int *index = new int[nelements];
  double *value = new double[nelements];

  // copy data
  memcpy(start, &(this->highs->lp_.Astart_[0]), (ncols + 1) * sizeof(int));
  memcpy(index, &(this->highs->lp_.Aindex_[0]), nelements * sizeof(int));
  memcpy(value, &(this->highs->lp_.Avalue_[0]), nelements * sizeof(double));

  for (int i = 0; i < ncols; i++) {
    len[i] = start[i + 1] - start[i];
  }

  this->matrixByCol = new CoinPackedMatrix();

  this->matrixByCol->assignMatrix(true, nrows, ncols, nelements, value, index,
                                  start, len);
  assert(this->matrixByCol->getNumCols() == ncols);
  assert(this->matrixByCol->getNumRows() == nrows);

  return this->matrixByCol;
}

const CoinPackedMatrix *OsiHiGHSSolverInterface::getMatrixByRow() const {
  HighsPrintMessage(ML_ALWAYS,
                    "Calling OsiHiGHSSolverInterface::getMatrixByRow()\n");
  if (this->matrixByRow != NULL) {
    delete this->matrixByRow;
  }
  this->matrixByRow = new CoinPackedMatrix();
  this->matrixByRow->reverseOrderedCopyOf(*this->getMatrixByCol());

  return this->matrixByRow;
}

double OsiHiGHSSolverInterface::getObjSense() const {
  HighsPrintMessage(ML_ALWAYS,
                    "Calling OsiHiGHSSolverInterface::getObjSense()\n");
  return this->highs->lp_.sense_;
}

void OsiHiGHSSolverInterface::setObjSense(double s) {
  HighsPrintMessage(ML_ALWAYS,
                    "Calling OsiHiGHSSolverInterface::setObjSense()\n");
  this->highs->lp_.sense_ = (int)s;
}

// todo: start from tomorrow
void OsiHiGHSSolverInterface::addRow(const CoinPackedVectorBase &vec,
                                     const double rowlb, const double rowub) {
  HighsPrintMessage(ML_ALWAYS, "Calling OsiHiGHSSolverInterface::addRow()\n");
  // get pointers to data
  // highs.addRow( pointers to data , optional force)
};

void OsiHiGHSSolverInterface::assignProblem(CoinPackedMatrix *&matrix,
                                            double *&collb, double *&colub,
                                            double *&obj, double *&rowlb,
                                            double *&rowub) {
  HighsPrintMessage(ML_ALWAYS,
                    "Calling OsiHiGHSSolverInterface::assignProblem()\n");
  loadProblem(*matrix, collb, colub, obj, rowlb, rowub);
  delete matrix;
  matrix = 0;
  delete[] collb;
  collb = 0;
  delete[] colub;
  colub = 0;
  delete[] obj;
  obj = 0;
  delete[] rowlb;
  rowlb = 0;
  delete[] rowub;
  rowub = 0;
}

void OsiHiGHSSolverInterface::loadProblem(const CoinPackedMatrix &matrix,
                                          const double *collb,
                                          const double *colub,
                                          const double *obj, const char *rowsen,
                                          const double *rowrhs,
                                          const double *rowrng) {
  HighsPrintMessage(ML_ALWAYS,
                    "Calling OsiHiGHSSolverInterface::loadProblem()\n");
  int numRow = matrix.getNumRows();

  double *rowlb = new double[numRow];
  double *rowub = new double[numRow];

  for (int i = 0; i < numRow; i++) {
    this->convertSenseToBound(rowsen[i], rowrhs[i], rowrng[i], rowlb[i],
                              rowub[i]);
  }

  this->loadProblem(matrix, collb, colub, obj, rowlb, rowub);

  delete[] rowlb;
  delete[] rowub;
};

void OsiHiGHSSolverInterface::assignProblem(CoinPackedMatrix *&matrix,
                                            double *&collb, double *&colub,
                                            double *&obj, char *&rowsen,
                                            double *&rowrhs, double *&rowrng) {
  HighsPrintMessage(ML_ALWAYS,
                    "Calling OsiHiGHSSolverInterface::assignProblem()\n");
  loadProblem(*matrix, collb, colub, obj, rowsen, rowrhs, rowrng);
  delete matrix;
  matrix = 0;
  delete[] collb;
  collb = 0;
  delete[] colub;
  colub = 0;
  delete[] obj;
  obj = 0;
  delete[] rowsen;
  rowsen = 0;
  delete[] rowrhs;
  rowrhs = 0;
  delete[] rowrng;
  rowrng = 0;
};

void OsiHiGHSSolverInterface::loadProblem(
    const int numcols, const int numrows, const CoinBigIndex *start,
    const int *index, const double *value, const double *collb,
    const double *colub, const double *obj, const double *rowlb,
    const double *rowub) {
  HighsPrintMessage(ML_ALWAYS,
                    "Calling OsiHiGHSSolverInterface::loadProblem()\n");
  double oldObjSense = this->getObjSense();

  HighsLp lp;

  lp.numRow_ = numrows;
  lp.numCol_ = numcols;
  lp.nnz_ = start[numcols];

  // setup HighsLp data structures
  // TODO: create and use HighsLp construtor for this!!!
  lp.colCost_.resize(numcols);
  lp.colUpper_.resize(numcols);
  lp.colLower_.resize(numcols);

  lp.rowLower_.resize(numrows);
  lp.rowUpper_.resize(numrows);

  lp.Astart_.resize(numcols + 1);
  lp.Aindex_.resize(start[numcols]);
  lp.Avalue_.resize(start[numcols]);

  // copy data
  if (obj != NULL) {
    lp.colCost_.assign(obj, obj + numcols);
  } else {
    lp.colCost_.assign(numcols, 0.0);
  }

  if (collb != NULL) {
    lp.colLower_.assign(collb, collb + numcols);
  } else {
    lp.colLower_.assign(numcols, 0.0);
  }

  if (colub != NULL) {
    lp.colUpper_.assign(colub, colub + numcols);
  } else {
    lp.colUpper_.assign(numcols, HIGHS_CONST_INF);
  }

  if (rowlb != NULL) {
    lp.rowLower_.assign(rowlb, rowlb + numrows);
  } else {
    lp.rowLower_.assign(numrows, -HIGHS_CONST_INF);
  }

  if (rowub != NULL) {
    lp.rowUpper_.assign(rowub, rowub + numrows);
  } else {
    lp.rowUpper_.assign(numrows, HIGHS_CONST_INF);
  }

  lp.Astart_.assign(start, start + numcols + 1);
  lp.Aindex_.assign(index, index + start[numcols]);
  lp.Avalue_.assign(value, value + start[numcols]);
  this->setObjSense(oldObjSense);
  this->highs->initializeLp(lp);
}

void OsiHiGHSSolverInterface::loadProblem(
    const int numcols, const int numrows, const CoinBigIndex *start,
    const int *index, const double *value, const double *collb,
    const double *colub, const double *obj, const char *rowsen,
    const double *rowrhs, const double *rowrng) {
  HighsPrintMessage(ML_ALWAYS,
                    "Calling OsiHiGHSSolverInterface::loadProblem()\n");
  double *rowlb = new double[numrows];
  double *rowub = new double[numrows];

  for (int i = 0; i < numrows; i++) {
    this->convertSenseToBound(rowsen[i], rowrhs[i], rowrng[i], rowlb[i],
                              rowub[i]);
  }

  this->loadProblem(numcols, numrows, start, index, value, collb, colub, obj,
                    rowlb, rowub);

  delete[] rowlb;
  delete[] rowub;
}

void OsiHiGHSSolverInterface::loadProblem(
    const CoinPackedMatrix &matrix, const double *collb, const double *colub,
    const double *obj, const double *rowlb, const double *rowub) {
  HighsPrintMessage(ML_ALWAYS,
                    "Calling OsiHiGHSSolverInterface::loadProblem()\n");
  assert(matrix.isColOrdered());

  int numCol = matrix.getNumCols();
  int numRow = matrix.getNumRows();
  int nnz = matrix.getNumElements();

  int *start = new int[numCol + 1];
  int *index = new int[nnz];
  double *value = new double[nnz];

  // get matrix data
  const CoinBigIndex *vectorStarts = matrix.getVectorStarts();
  const int *vectorLengths = matrix.getVectorLengths();
  const double *elements = matrix.getElements();
  const int *indices = matrix.getIndices();

  // set matrix in HighsLp
  start[0] = 0;
  int nz = 0;
  for (int i = 0; i < numCol; i++) {
    start[i + 1] = start[i] + vectorLengths[i];
    CoinBigIndex first = matrix.getVectorFirst(i);
    for (int j = 0; j < vectorLengths[i]; j++) {
      index[nz] = indices[first + j];
      value[nz] = elements[first + j];
      nz++;
    }
  }
  assert(nnz == nz);

  this->loadProblem(numCol, numRow, start, index, value, collb, colub, obj,
                    rowlb, rowub);

  delete[] start;
  delete[] index;
  delete[] value;
}

const double *OsiHiGHSSolverInterface::getColSolution() const {
  HighsPrintMessage(ML_ALWAYS,
                    "Calling OsiHiGHSSolverInterface::getColSolution()\n");
  // todo: fix this: check if highs has found a solution to return.
  if (!highs) {
    return nullptr;
  }
  else {
    if (highs->solution_.col_value.size() == 0) {
      double num_cols = highs->lp_.numCol_;
      this->dummy_solution.col_value.resize(num_cols);
      for (int col=0; col< highs->lp_.numCol_; col++) {
        if (highs->lp_.colLower_[col] <= 0 && highs->lp_.colUpper_[col] >= 0)
          dummy_solution.col_value[col] = 0;
        else if (std::fabs(highs->lp_.colLower_[col] < 
                 std::fabs(highs->lp_.colUpper_[col])))
          dummy_solution.col_value[col] = highs->lp_.colLower_[col];
        else
          dummy_solution.col_value[col] = highs->lp_.colUpper_[col];
      }
      return &dummy_solution.col_value[0];
    }
  }
  
  return &highs->solution_.col_value[0];
}

const double *OsiHiGHSSolverInterface::getRowPrice() const {
  HighsPrintMessage(ML_ALWAYS,
                    "Calling OsiHiGHSSolverInterface::getRowPrice()\n");
  // todo: fix this: check if highs has found a solution to return.
  if (!highs) return nullptr;
  return &highs->solution_.col_value[0];
}

const double *OsiHiGHSSolverInterface::getReducedCost() const {
  HighsPrintMessage(ML_ALWAYS,
                    "Calling OsiHiGHSSolverInterface::getReducedCost()\n");
  // todo: fix this: check if highs has found a solution to return.
  if (!highs) return nullptr;
  return &highs->solution_.col_value[0];
}

const double *OsiHiGHSSolverInterface::getRowActivity() const {
  HighsPrintMessage(ML_ALWAYS,
                    "Calling OsiHiGHSSolverInterface::getRowActivity()\n");
  // todo: fix this: check if highs has found a solution to return.
  if (!highs) return nullptr;
  return &highs->solution_.col_value[0];
}

double OsiHiGHSSolverInterface::getObjValue() const {
  HighsPrintMessage(ML_ALWAYS,
                    "Calling OsiHiGHSSolverInterface::getObjValue()\n");
  // todo: fix this: check if highs has found a solution to return.
  if (!highs) return 0;
  return highs->getObjectiveValue() - this->objOffset;
}

int OsiHiGHSSolverInterface::getIterationCount() const {
  if (!highs) {
    return 0;
  }

  return highs->getIterationCount();
}<|MERGE_RESOLUTION|>--- conflicted
+++ resolved
@@ -280,11 +280,7 @@
 const double *OsiHiGHSSolverInterface::getObjCoefficients() const {
   HighsPrintMessage(ML_ALWAYS,
                     "Calling OsiHiGHSSolverInterface::getObjCoefficients()\n");
-<<<<<<< HEAD
     return &(this->highs->lp_.colCost_[0]);
-=======
-    return &(highs->lp_.colCost_[0]);
->>>>>>> 354d5457
 }
 
 // TODO: review: 10^20?
