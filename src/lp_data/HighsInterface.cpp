/* * * * * * * * * * * * * * * * * * * * * * * * * * * * * * * * * * * * */
/*                                                                       */
/*    This file is part of the HiGHS linear optimization suite           */
/*                                                                       */
/*    Written and engineered 2008-2021 at the University of Edinburgh    */
/*                                                                       */
/*    Available as open-source under the MIT License                     */
/*                                                                       */
/*    Authors: Julian Hall, Ivet Galabova, Qi Huangfu, Leona Gottwald    */
/*    and Michael Feldmeier                                              */
/*                                                                       */
/* * * * * * * * * * * * * * * * * * * * * * * * * * * * * * * * * * * * */
/**@file lp_data/HighsInterface.cpp
 * @brief
 */
#include "Highs.h"
#include "lp_data/HighsLpUtils.h"
#include "lp_data/HighsModelUtils.h"
#include "simplex/HSimplex.h"
#include "util/HighsMatrixUtils.h"
#include "util/HighsSort.h"

HighsStatus Highs::addColsInterface(HighsInt XnumNewCol, const double* XcolCost,
                                    const double* XcolLower,
                                    const double* XcolUpper, HighsInt XnumNewNZ,
                                    const HighsInt* XAstart,
                                    const HighsInt* XAindex,
                                    const double* XAvalue) {
  HighsStatus return_status = HighsStatus::kOk;
  HighsOptions& options = options_;
  if (XnumNewCol < 0) return HighsStatus::kError;
  if (XnumNewNZ < 0) return HighsStatus::kError;
  if (XnumNewCol == 0) return HighsStatus::kOk;
  if (XnumNewCol > 0)
    if (isColDataNull(options.log_options, XcolCost, XcolLower, XcolUpper))
      return HighsStatus::kError;
  if (XnumNewNZ > 0)
    if (isMatrixDataNull(options.log_options, XAstart, XAindex, XAvalue))
      return HighsStatus::kError;

  HighsLp& lp = model_.lp_;
  HighsBasis& basis = basis_;
  HighsScale& scale = lp.scale_;
  bool& valid_basis = basis.valid;
  bool& lp_has_scaling = lp.scale_.has_scaling;

  // Check that if nonzeros are to be added then the model has a positive number
  // of rows
  if (lp.num_row_ <= 0 && XnumNewNZ > 0) return HighsStatus::kError;

  // Record the new number of columns
  HighsInt newNumCol = lp.num_col_ + XnumNewCol;

  HighsIndexCollection index_collection;
  index_collection.dimension_ = XnumNewCol;
  index_collection.is_interval_ = true;
  index_collection.from_ = 0;
  index_collection.to_ = XnumNewCol - 1;

  // Take a copy of the cost and bounds that can be normalised
  std::vector<double> local_colCost{XcolCost, XcolCost + XnumNewCol};
  std::vector<double> local_colLower{XcolLower, XcolLower + XnumNewCol};
  std::vector<double> local_colUpper{XcolUpper, XcolUpper + XnumNewCol};

  return_status =
      interpretCallStatus(options_.log_options,
                          assessCosts(options, lp.num_col_, index_collection,
                                      local_colCost, options.infinite_cost),
                          return_status, "assessCosts");
  if (return_status == HighsStatus::kError) return return_status;
  // Assess the column bounds
  return_status = interpretCallStatus(
      options_.log_options,
      assessBounds(options, "Col", lp.num_col_, index_collection,
                   local_colLower, local_colUpper, options.infinite_bound),
      return_status, "assessBounds");
  if (return_status == HighsStatus::kError) return return_status;
  // Append the columns to the LP vectors and matrix
  appendColsToLpVectors(lp, XnumNewCol, local_colCost, local_colLower,
                        local_colUpper);

  // Form a column-wise HighsSparseMatrix of the new matrix columns so
  // that is is easy to handle and, if there are nonzeros, it can be
  // normalised
  HighsSparseMatrix local_a_matrix;
  local_a_matrix.num_col_ = XnumNewCol;
  local_a_matrix.num_row_ = lp.num_row_;
  local_a_matrix.format_ = MatrixFormat::kColwise;
  if (XnumNewNZ) {
    local_a_matrix.start_ = {XAstart, XAstart + XnumNewCol};
    local_a_matrix.start_.resize(XnumNewCol + 1);
    local_a_matrix.start_[XnumNewCol] = XnumNewNZ;
    local_a_matrix.index_ = {XAindex, XAindex + XnumNewNZ};
    local_a_matrix.value_ = {XAvalue, XAvalue + XnumNewNZ};
    // Assess the matrix rows
    return_status =
        interpretCallStatus(options_.log_options,
                            local_a_matrix.assess(options.log_options, "LP",
                                                  options.small_matrix_value,
                                                  options.large_matrix_value),
                            return_status, "assessMatrix");
    if (return_status == HighsStatus::kError) return return_status;
  } else {
    // No nonzeros so, whether the constraint matrix is column-wise or
    // row-wise, adding the empty matrix is trivial. Complete the
    // setup of an empty column-wise HighsSparseMatrix of the new
    // matrix columns
    local_a_matrix.start_.assign(XnumNewCol + 1, 0);
  }
  // Append the columns to LP matrix
  lp.a_matrix_.addCols(local_a_matrix);
  if (lp_has_scaling) {
    // Extend the column scaling factors
    scale.col.resize(newNumCol);
    for (HighsInt iCol = 0; iCol < XnumNewCol; iCol++)
      scale.col[lp.num_col_ + iCol] = 1.0;
    scale.num_col = newNumCol;
    // Apply the existing row scaling to the new columns
    local_a_matrix.applyRowScale(scale);
    // Consider applying column scaling to the new columns.
    local_a_matrix.considerColScaling(options.allowed_matrix_scale_factor,
                                      &scale.col[lp.num_col_]);
  }
  // Update the basis correponding to new nonbasic columns
  if (valid_basis) appendNonbasicColsToBasisInterface(XnumNewCol);
  // Increase the number of columns in the LP
  lp.num_col_ += XnumNewCol;
  assert(lp.dimensionsOk("addCols"));

  // Deduce the consequences of adding new columns
  clearModelStatusSolutionAndInfo();

  // Determine any implications for simplex data
  ekk_instance_.addCols(lp, local_a_matrix);
  return return_status;
}

HighsStatus Highs::addRowsInterface(HighsInt XnumNewRow,
                                    const double* XrowLower,
                                    const double* XrowUpper, HighsInt XnumNewNZ,
                                    const HighsInt* XARstart,
                                    const HighsInt* XARindex,
                                    const double* XARvalue) {
  // addRows is fundamentally different from addCols, since the new
  // matrix data are held row-wise, so we have to insert data into the
  // column-wise matrix of the LP.
  if (kExtendInvertWhenAddingRows) {
    if (ekk_instance_.status_.has_nla)
      ekk_instance_.debugNlaCheckInvert("Start of Highs::addRowsInterface",
                                        kHighsDebugLevelExpensive + 1);
  }
  HighsStatus return_status = HighsStatus::kOk;
  HighsOptions& options = options_;
  if (XnumNewRow < 0) return HighsStatus::kError;
  if (XnumNewNZ < 0) return HighsStatus::kError;
  if (XnumNewRow == 0) return HighsStatus::kOk;
  if (XnumNewRow > 0)
    if (isRowDataNull(options.log_options, XrowLower, XrowUpper))
      return HighsStatus::kError;
  if (XnumNewNZ > 0)
    if (isMatrixDataNull(options.log_options, XARstart, XARindex, XARvalue))
      return HighsStatus::kError;

  HighsLp& lp = model_.lp_;
  HighsBasis& basis = basis_;
  HighsScale& scale = lp.scale_;
  bool& valid_basis = basis.valid;
  bool& lp_has_scaling = lp.scale_.has_scaling;

  // Check that if nonzeros are to be added then the model has a positive number
  // of columns
  if (lp.num_col_ <= 0 && XnumNewNZ > 0) return HighsStatus::kError;

  // Record the new number of rows
  HighsInt newNumRow = lp.num_row_ + XnumNewRow;

  HighsIndexCollection index_collection;
  index_collection.dimension_ = XnumNewRow;
  index_collection.is_interval_ = true;
  index_collection.from_ = 0;
  index_collection.to_ = XnumNewRow - 1;
  // Take a copy of the bounds that can be normalised
  std::vector<double> local_rowLower{XrowLower, XrowLower + XnumNewRow};
  std::vector<double> local_rowUpper{XrowUpper, XrowUpper + XnumNewRow};

  return_status = interpretCallStatus(
      options_.log_options,
      assessBounds(options, "Row", lp.num_row_, index_collection,
                   local_rowLower, local_rowUpper, options.infinite_bound),
      return_status, "assessBounds");
  if (return_status == HighsStatus::kError) return return_status;

  // Append the rows to the LP vectors
  appendRowsToLpVectors(lp, XnumNewRow, local_rowLower, local_rowUpper);

  // Form a row-wise HighsSparseMatrix of the new matrix rows so that
  // is is easy to handle and, if there are nonzeros, it can be
  // normalised
  HighsSparseMatrix local_ar_matrix;
  local_ar_matrix.num_col_ = lp.num_col_;
  local_ar_matrix.num_row_ = XnumNewRow;
  local_ar_matrix.format_ = MatrixFormat::kRowwise;
  if (XnumNewNZ) {
    local_ar_matrix.start_ = {XARstart, XARstart + XnumNewRow};
    local_ar_matrix.start_.resize(XnumNewRow + 1);
    local_ar_matrix.start_[XnumNewRow] = XnumNewNZ;
    local_ar_matrix.index_ = {XARindex, XARindex + XnumNewNZ};
    local_ar_matrix.value_ = {XARvalue, XARvalue + XnumNewNZ};
    // Assess the matrix columns
    return_status =
        interpretCallStatus(options_.log_options,
                            local_ar_matrix.assess(options.log_options, "LP",
                                                   options.small_matrix_value,
                                                   options.large_matrix_value),
                            return_status, "assessMatrix");
    if (return_status == HighsStatus::kError) return return_status;
  } else {
    // No nonzeros so, whether the constraint matrix is row-wise or
    // column-wise, adding the empty matrix is trivial. Complete the
    // setup of an empty row-wise HighsSparseMatrix of the new matrix
    // rows
    local_ar_matrix.start_.assign(XnumNewRow + 1, 0);
  }
  // Append the rows to LP matrix
  lp.a_matrix_.addRows(local_ar_matrix);
  if (lp_has_scaling) {
    // Extend the row scaling factors
    scale.row.resize(newNumRow);
    for (HighsInt iRow = 0; iRow < XnumNewRow; iRow++)
      scale.row[lp.num_row_ + iRow] = 1.0;
    scale.num_row = newNumRow;
    // Apply the existing column scaling to the new rows
    local_ar_matrix.applyColScale(scale);
    // Consider applying row scaling to the new rows.
    local_ar_matrix.considerRowScaling(options.allowed_matrix_scale_factor,
                                       &scale.row[lp.num_row_]);
  }
  // Update the basis correponding to new basic rows
  if (valid_basis) appendBasicRowsToBasisInterface(XnumNewRow);

  // Increase the number of rows in the LP
  lp.num_row_ += XnumNewRow;
  assert(lp.dimensionsOk("addRows"));

  // Deduce the consequences of adding new rows
  clearModelStatusSolutionAndInfo();
  // Determine any implications for simplex data
  ekk_instance_.addRows(lp, local_ar_matrix);
  return return_status;
}

void Highs::deleteColsInterface(HighsIndexCollection& index_collection) {
  HighsLp& lp = model_.lp_;
  HighsBasis& basis = basis_;
  lp.ensureColwise();

  // Keep a copy of the original number of columns to check whether
  // any columns have been removed, and if there is mask to be updated
  HighsInt original_num_col = lp.num_col_;

  deleteLpCols(lp, index_collection);
  assert(lp.num_col_ <= original_num_col);
  if (lp.num_col_ < original_num_col) {
    // Nontrivial deletion so reset the model_status and invalidate
    // the Highs basis
    scaled_model_status_ = HighsModelStatus::kNotset;
    model_status_ = scaled_model_status_;
    basis.valid = false;
  }
  if (lp.scale_.has_scaling) {
    deleteScale(lp.scale_.col, index_collection);
    lp.scale_.col.resize(lp.num_col_);
    lp.scale_.num_col = lp.num_col_;
  }
  // Deduce the consequences of deleting columns
  clearModelStatusSolutionAndInfo();

  // Determine any implications for simplex data
  ekk_instance_.deleteCols(index_collection);

  if (index_collection.is_mask_) {
    // Set the mask values to indicate the new index value of the
    // remaining columns
    HighsInt new_col = 0;
    for (HighsInt col = 0; col < original_num_col; col++) {
      if (!index_collection.mask_[col]) {
        index_collection.mask_[col] = new_col;
        new_col++;
      } else {
        index_collection.mask_[col] = -1;
      }
    }
    assert(new_col == lp.num_col_);
  }
  assert(lp.dimensionsOk("deleteCols"));
}

void Highs::deleteRowsInterface(HighsIndexCollection& index_collection) {
  HighsLp& lp = model_.lp_;
  HighsBasis& basis = basis_;
  lp.ensureColwise();
  // Keep a copy of the original number of rows to check whether
  // any rows have been removed, and if there is mask to be updated
  HighsInt original_num_row = lp.num_row_;

  deleteLpRows(lp, index_collection);
  assert(lp.num_row_ <= original_num_row);
  if (lp.num_row_ < original_num_row) {
    // Nontrivial deletion so reset the model_status and invalidate
    // the Highs basis
    scaled_model_status_ = HighsModelStatus::kNotset;
    model_status_ = scaled_model_status_;
    basis.valid = false;
  }
  if (lp.scale_.has_scaling) {
    deleteScale(lp.scale_.row, index_collection);
    lp.scale_.row.resize(lp.num_row_);
    lp.scale_.num_row = lp.num_row_;
  }
  // Deduce the consequences of deleting rows
  clearModelStatusSolutionAndInfo();

  // Determine any implications for simplex data
  ekk_instance_.deleteRows(index_collection);
  if (index_collection.is_mask_) {
    HighsInt new_row = 0;
    for (HighsInt row = 0; row < original_num_row; row++) {
      if (!index_collection.mask_[row]) {
        index_collection.mask_[row] = new_row;
        new_row++;
      } else {
        index_collection.mask_[row] = -1;
      }
    }
    assert(new_row == lp.num_row_);
  }
  assert(lp.dimensionsOk("deleteRows"));
}

void Highs::getColsInterface(const HighsIndexCollection& index_collection,
                             HighsInt& get_num_col, double* col_cost,
                             double* col_lower, double* col_upper,
                             HighsInt& get_num_nz, HighsInt* col_matrix_start,
                             HighsInt* col_matrix_index,
                             double* col_matrix_value) {
  HighsLp& lp = model_.lp_;
  // Ensure that the LP is column-wise
  lp.ensureColwise();
  assert(ok(index_collection));
  HighsInt from_k;
  HighsInt to_k;
  limits(index_collection, from_k, to_k);
  // Surely this is checked elsewhere
  assert(0 <= from_k && to_k < lp.num_col_);
  assert(from_k <= to_k);
  HighsInt out_from_col;
  HighsInt out_to_col;
  HighsInt in_from_col;
  HighsInt in_to_col = -1;
  HighsInt current_set_entry = 0;
  HighsInt col_dim = lp.num_col_;
  get_num_col = 0;
  get_num_nz = 0;
  for (HighsInt k = from_k; k <= to_k; k++) {
    updateOutInIndex(index_collection, out_from_col, out_to_col, in_from_col,
                     in_to_col, current_set_entry);
    assert(out_to_col < col_dim);
    assert(in_to_col < col_dim);
    for (HighsInt iCol = out_from_col; iCol <= out_to_col; iCol++) {
      if (col_cost != NULL) col_cost[get_num_col] = lp.col_cost_[iCol];
      if (col_lower != NULL) col_lower[get_num_col] = lp.col_lower_[iCol];
      if (col_upper != NULL) col_upper[get_num_col] = lp.col_upper_[iCol];
      if (col_matrix_start != NULL)
        col_matrix_start[get_num_col] = get_num_nz + lp.a_matrix_.start_[iCol] -
                                        lp.a_matrix_.start_[out_from_col];
      get_num_col++;
    }
    for (HighsInt iEl = lp.a_matrix_.start_[out_from_col];
         iEl < lp.a_matrix_.start_[out_to_col + 1]; iEl++) {
      if (col_matrix_index != NULL)
        col_matrix_index[get_num_nz] = lp.a_matrix_.index_[iEl];
      if (col_matrix_value != NULL)
        col_matrix_value[get_num_nz] = lp.a_matrix_.value_[iEl];
      get_num_nz++;
    }
    if (out_to_col == col_dim - 1 || in_to_col == col_dim - 1) break;
  }
}

void Highs::getRowsInterface(const HighsIndexCollection& index_collection,
                             HighsInt& get_num_row, double* row_lower,
                             double* row_upper, HighsInt& get_num_nz,
                             HighsInt* row_matrix_start,
                             HighsInt* row_matrix_index,
                             double* row_matrix_value) {
  HighsLp& lp = model_.lp_;
  // Ensure that the LP is column-wise
  lp.ensureColwise();
  assert(ok(index_collection));
  HighsInt from_k;
  HighsInt to_k;
  limits(index_collection, from_k, to_k);
  // Surely this is checked elsewhere
  assert(0 <= from_k && to_k < lp.num_row_);
  assert(from_k <= to_k);
  // "Out" means not in the set to be extrated
  // "In" means in the set to be extrated
  HighsInt out_from_row;
  HighsInt out_to_row;
  HighsInt in_from_row;
  HighsInt in_to_row = -1;
  HighsInt current_set_entry = 0;
  HighsInt row_dim = lp.num_row_;
  // Ensure that the LP is column-wise
  lp.ensureColwise();
  // Set up a row mask so that entries to be got from the column-wise
  // matrix can be identified and have their correct row index.
  vector<HighsInt> new_index;
  new_index.resize(lp.num_row_);

  get_num_row = 0;
  get_num_nz = 0;
  if (!index_collection.is_mask_) {
    out_to_row = -1;
    current_set_entry = 0;
    for (HighsInt k = from_k; k <= to_k; k++) {
      updateOutInIndex(index_collection, in_from_row, in_to_row, out_from_row,
                       out_to_row, current_set_entry);
      if (k == from_k) {
        // Account for any initial rows not being extracted
        for (HighsInt iRow = 0; iRow < in_from_row; iRow++) {
          new_index[iRow] = -1;
        }
      }
      for (HighsInt iRow = in_from_row; iRow <= in_to_row; iRow++) {
        new_index[iRow] = get_num_row;
        get_num_row++;
      }
      for (HighsInt iRow = out_from_row; iRow <= out_to_row; iRow++) {
        new_index[iRow] = -1;
      }
      if (out_to_row >= row_dim - 1) break;
    }
  } else {
    for (HighsInt iRow = 0; iRow < lp.num_row_; iRow++) {
      if (index_collection.mask_[iRow]) {
        new_index[iRow] = get_num_row;
        get_num_row++;
      } else {
        new_index[iRow] = -1;
      }
    }
  }

  // Bail out if no rows are to be extracted
  if (get_num_row == 0) return;

  for (HighsInt iRow = 0; iRow < lp.num_row_; iRow++) {
    HighsInt new_iRow = new_index[iRow];
    if (new_iRow >= 0) {
      assert(new_iRow < get_num_row);
      if (row_lower != NULL) row_lower[new_iRow] = lp.row_lower_[iRow];
      if (row_upper != NULL) row_upper[new_iRow] = lp.row_upper_[iRow];
    }
  }
  // bail out if no matrix is to be extracted
  const bool extract_start = row_matrix_start != NULL;
  const bool extract_index = row_matrix_index != NULL;
  const bool extract_value = row_matrix_value != NULL;
  const bool extract_matrix = extract_index || extract_value;
  // Someone might just want the values, but to get them makes use of
  // the starts so tough!
  if (!extract_start) return;
  // Allocate an array of lengths for the row-wise matrix to be extracted
  vector<HighsInt> row_matrix_length;
  row_matrix_length.assign(get_num_row, 0);
  // Identify the lengths of the rows in the row-wise matrix to be extracted
  for (HighsInt col = 0; col < lp.num_col_; col++) {
    for (HighsInt iEl = lp.a_matrix_.start_[col];
         iEl < lp.a_matrix_.start_[col + 1]; iEl++) {
      HighsInt iRow = lp.a_matrix_.index_[iEl];
      HighsInt new_iRow = new_index[iRow];
      if (new_iRow >= 0) row_matrix_length[new_iRow]++;
    }
  }
  row_matrix_start[0] = 0;
  for (HighsInt iRow = 0; iRow < get_num_row - 1; iRow++) {
    row_matrix_start[iRow + 1] =
        row_matrix_start[iRow] + row_matrix_length[iRow];
    row_matrix_length[iRow] = row_matrix_start[iRow];
  }
  HighsInt iRow = get_num_row - 1;
  get_num_nz = row_matrix_start[iRow] + row_matrix_length[iRow];
  // Bail out if matrix indices and values are not required
  if (!extract_matrix) return;
  row_matrix_length[iRow] = row_matrix_start[iRow];
  // Fill the row-wise matrix with indices and values
  for (HighsInt col = 0; col < lp.num_col_; col++) {
    for (HighsInt iEl = lp.a_matrix_.start_[col];
         iEl < lp.a_matrix_.start_[col + 1]; iEl++) {
      HighsInt iRow = lp.a_matrix_.index_[iEl];
      HighsInt new_iRow = new_index[iRow];
      if (new_iRow >= 0) {
        HighsInt row_iEl = row_matrix_length[new_iRow];
        if (extract_index) row_matrix_index[row_iEl] = col;
        if (extract_value) row_matrix_value[row_iEl] = lp.a_matrix_.value_[iEl];
        row_matrix_length[new_iRow]++;
      }
    }
  }
}

void Highs::getCoefficientInterface(const HighsInt Xrow, const HighsInt Xcol,
                                    double& value) {
  HighsLp& lp = model_.lp_;
  assert(0 <= Xrow && Xrow < lp.num_row_);
  assert(0 <= Xcol && Xcol < lp.num_col_);
  value = 0;
  // Ensure that the LP is column-wise
  lp.ensureColwise();
  for (HighsInt el = lp.a_matrix_.start_[Xcol];
       el < lp.a_matrix_.start_[Xcol + 1]; el++) {
    if (lp.a_matrix_.index_[el] == Xrow) {
      value = lp.a_matrix_.value_[el];
      break;
    }
  }
}

HighsStatus Highs::changeIntegralityInterface(
    HighsIndexCollection& index_collection, const HighsVarType* integrality) {
  HighsInt num_integrality = dataSize(index_collection);
  // If a non-positive number of integrality (may) need changing nothing needs
  // to be done
  if (num_integrality <= 0) return HighsStatus::kOk;
  if (highsVarTypeUserDataNotNull(options_.log_options, integrality,
                                  "column integrality"))
    return HighsStatus::kError;
  // Take a copy of the integrality that can be normalised
  std::vector<HighsVarType> local_integrality{integrality,
                                              integrality + num_integrality};
  // If changing the integrality for a set of columns, verify that the
  // set entries are in ascending order
  if (index_collection.is_set_)
    assert(increasingSetOk(index_collection.set_, 0,
                           index_collection.dimension_, true));
  HighsStatus return_status = HighsStatus::kOk;
  HighsStatus call_status;
  changeLpIntegrality(model_.lp_, index_collection, local_integrality);
  // Deduce the consequences of new integrality
  clearModelStatus();
  return HighsStatus::kOk;
}

HighsStatus Highs::changeCostsInterface(HighsIndexCollection& index_collection,
                                        const double* cost) {
  HighsInt num_cost = dataSize(index_collection);
  // If a non-positive number of costs (may) need changing nothing needs to be
  // done
  if (num_cost <= 0) return HighsStatus::kOk;
  if (doubleUserDataNotNull(options_.log_options, cost, "column costs"))
    return HighsStatus::kError;
  // Take a copy of the cost that can be normalised
  std::vector<double> local_colCost{cost, cost + num_cost};
  HighsStatus return_status = HighsStatus::kOk;
  return_status =
      interpretCallStatus(options_.log_options,
                          assessCosts(options_, 0, index_collection,
                                      local_colCost, options_.infinite_cost),
                          return_status, "assessCosts");
  if (return_status == HighsStatus::kError) return return_status;
  changeLpCosts(model_.lp_, index_collection, local_colCost);
  // Deduce the consequences of new costs
  clearModelStatusSolutionAndInfo();
  // Determine any implications for simplex data
  ekk_instance_.updateStatus(LpAction::kNewCosts);
  return HighsStatus::kOk;
}

HighsStatus Highs::changeColBoundsInterface(
    HighsIndexCollection& index_collection, const double* col_lower,
    const double* col_upper) {
  HighsInt num_col_bounds = dataSize(index_collection);
  // If a non-positive number of costs (may) need changing nothing needs to be
  // done
  if (num_col_bounds <= 0) return HighsStatus::kOk;
  bool null_data = false;
  null_data = doubleUserDataNotNull(options_.log_options, col_lower,
                                    "column lower bounds") ||
              null_data;
  null_data = doubleUserDataNotNull(options_.log_options, col_upper,
                                    "column upper bounds") ||
              null_data;
  if (null_data) return HighsStatus::kError;
  // Take a copy of the cost that can be normalised
  std::vector<double> local_colLower{col_lower, col_lower + num_col_bounds};
  std::vector<double> local_colUpper{col_upper, col_upper + num_col_bounds};
  // If changing the bounds for a set of columns, ensure that the
  // set and data are in ascending order
  if (index_collection.is_set_)
    sortSetData(index_collection.set_num_entries_, index_collection.set_,
                col_lower, col_upper, NULL, &local_colLower[0],
                &local_colUpper[0], NULL);
  HighsStatus return_status = HighsStatus::kOk;
  return_status = interpretCallStatus(
      options_.log_options,
      assessBounds(options_, "col", 0, index_collection, local_colLower,
                   local_colUpper, options_.infinite_bound),
      return_status, "assessBounds");
  if (return_status == HighsStatus::kError) return return_status;

  HighsStatus call_status;
  changeLpColBounds(model_.lp_, index_collection, local_colLower,
                    local_colUpper);
  // Update HiGHS basis status and (any) simplex move status of
  // nonbasic variables whose bounds have changed
  setNonbasicStatusInterface(index_collection, true);
  // Deduce the consequences of new col bounds
  clearModelStatusSolutionAndInfo();
  // Determine any implications for simplex data
  ekk_instance_.updateStatus(LpAction::kNewBounds);
  return HighsStatus::kOk;
}

HighsStatus Highs::changeRowBoundsInterface(
    HighsIndexCollection& index_collection, const double* lower,
    const double* upper) {
  HighsInt num_row_bounds = dataSize(index_collection);
  // If a non-positive number of costs (may) need changing nothing needs to be
  // done
  if (num_row_bounds <= 0) return HighsStatus::kOk;
  bool null_data = false;
  null_data =
      doubleUserDataNotNull(options_.log_options, lower, "row lower bounds") ||
      null_data;
  null_data =
      doubleUserDataNotNull(options_.log_options, upper, "row upper bounds") ||
      null_data;
  if (null_data) return HighsStatus::kError;
  // Take a copy of the cost that can be normalised
  std::vector<double> local_rowLower{lower, lower + num_row_bounds};
  std::vector<double> local_rowUpper{upper, upper + num_row_bounds};
  // If changing the bounds for a set of rows, ensure that the
  // set and data are in ascending order
  if (index_collection.is_set_)
    sortSetData(index_collection.set_num_entries_, index_collection.set_, lower,
                upper, NULL, &local_rowLower[0], &local_rowUpper[0], NULL);
  HighsStatus return_status = HighsStatus::kOk;
  return_status = interpretCallStatus(
      options_.log_options,
      assessBounds(options_, "row", 0, index_collection, local_rowLower,
                   local_rowUpper, options_.infinite_bound),
      return_status, "assessBounds");
  if (return_status == HighsStatus::kError) return return_status;

  HighsStatus call_status;
  changeLpRowBounds(model_.lp_, index_collection, local_rowLower,
                    local_rowUpper);
  // Update HiGHS basis status and (any) simplex move status of
  // nonbasic variables whose bounds have changed
  setNonbasicStatusInterface(index_collection, false);
  // Deduce the consequences of new row bounds
  clearModelStatusSolutionAndInfo();
  // Determine any implications for simplex data
  ekk_instance_.updateStatus(LpAction::kNewBounds);
  return HighsStatus::kOk;
}

// Change a single coefficient in the matrix
void Highs::changeCoefficientInterface(const HighsInt Xrow, const HighsInt Xcol,
                                       const double XnewValue) {
  HighsLp& lp = model_.lp_;
  // Ensure that the LP is column-wise
  lp.ensureColwise();
  assert(0 <= Xrow && Xrow < lp.num_row_);
  assert(0 <= Xcol && Xcol < lp.num_col_);
  changeLpMatrixCoefficient(lp, Xrow, Xcol, XnewValue);
  // Deduce the consequences of a changed element
  //
  // ToDo: Can do something more intelligent if element is in nonbasic column.
  // Otherwise, treat it as if it's a new row
  clearModelStatusSolutionAndInfo();

  // Determine any implications for simplex data
  ekk_instance_.updateStatus(LpAction::kNewRows);
}

HighsStatus Highs::scaleColInterface(const HighsInt col,
                                     const double scaleval) {
  HighsStatus return_status = HighsStatus::kOk;
  HighsLp& lp = model_.lp_;
  HighsBasis& basis = basis_;
  HighsSimplexStatus& simplex_status = ekk_instance_.status_;

  // Ensure that the LP is column-wise
  lp.ensureColwise();
  if (col < 0) return HighsStatus::kError;
  if (col >= lp.num_col_) return HighsStatus::kError;
  if (!scaleval) return HighsStatus::kError;

  return_status = interpretCallStatus(options_.log_options,
                                      applyScalingToLpCol(lp, col, scaleval),
                                      return_status, "applyScalingToLpCol");
  if (return_status == HighsStatus::kError) return return_status;

  if (scaleval < 0 && basis.valid) {
    // Negative, so flip any nonbasic status
    if (basis.col_status[col] == HighsBasisStatus::kLower) {
      basis.col_status[col] = HighsBasisStatus::kUpper;
    } else if (basis.col_status[col] == HighsBasisStatus::kUpper) {
      basis.col_status[col] = HighsBasisStatus::kLower;
    }
  }
  if (simplex_status.initialised_for_solve) {
    SimplexBasis& simplex_basis = ekk_instance_.basis_;
    if (scaleval < 0 && simplex_status.has_basis) {
      // Negative, so flip any nonbasic status
      if (simplex_basis.nonbasicMove_[col] == kNonbasicMoveUp) {
        simplex_basis.nonbasicMove_[col] = kNonbasicMoveDn;
      } else if (simplex_basis.nonbasicMove_[col] == kNonbasicMoveDn) {
        simplex_basis.nonbasicMove_[col] = kNonbasicMoveUp;
      }
    }
  }
  // Deduce the consequences of a scaled column
  clearModelStatusSolutionAndInfo();

  // Determine any implications for simplex data
  ekk_instance_.updateStatus(LpAction::kScaledCol);
  return HighsStatus::kOk;
}

HighsStatus Highs::scaleRowInterface(const HighsInt row,
                                     const double scaleval) {
  HighsStatus return_status = HighsStatus::kOk;
  HighsLp& lp = model_.lp_;
  HighsBasis& basis = basis_;
  HighsSimplexStatus& simplex_status = ekk_instance_.status_;

  // Ensure that the LP is column-wise
  lp.ensureColwise();

  if (row < 0) return HighsStatus::kError;
  if (row >= lp.num_row_) return HighsStatus::kError;
  if (!scaleval) return HighsStatus::kError;

  return_status = interpretCallStatus(options_.log_options,
                                      applyScalingToLpRow(lp, row, scaleval),
                                      return_status, "applyScalingToLpRow");
  if (return_status == HighsStatus::kError) return return_status;

  if (scaleval < 0 && basis.valid) {
    // Negative, so flip any nonbasic status
    if (basis.row_status[row] == HighsBasisStatus::kLower) {
      basis.row_status[row] = HighsBasisStatus::kUpper;
    } else if (basis.row_status[row] == HighsBasisStatus::kUpper) {
      basis.row_status[row] = HighsBasisStatus::kLower;
    }
  }
  if (simplex_status.initialised_for_solve) {
    SimplexBasis& simplex_basis = ekk_instance_.basis_;
    if (scaleval < 0 && simplex_status.has_basis) {
      // Negative, so flip any nonbasic status
      const HighsInt var = lp.num_col_ + row;
      if (simplex_basis.nonbasicMove_[var] == kNonbasicMoveUp) {
        simplex_basis.nonbasicMove_[var] = kNonbasicMoveDn;
      } else if (simplex_basis.nonbasicMove_[var] == kNonbasicMoveDn) {
        simplex_basis.nonbasicMove_[var] = kNonbasicMoveUp;
      }
    }
  }
  // Deduce the consequences of a scaled row
  clearModelStatusSolutionAndInfo();

  // Determine any implications for simplex data
  ekk_instance_.updateStatus(LpAction::kScaledRow);
  return HighsStatus::kOk;
}

void Highs::setNonbasicStatusInterface(
    const HighsIndexCollection& index_collection, const bool columns) {
  HighsBasis& highs_basis = basis_;
  if (!highs_basis.valid) return;
  const bool has_simplex_basis = ekk_instance_.status_.has_basis;
  SimplexBasis& simplex_basis = ekk_instance_.basis_;
  HighsLp& lp = model_.lp_;

  assert(ok(index_collection));
  HighsInt from_k;
  HighsInt to_k;
  limits(index_collection, from_k, to_k);
  HighsInt ix_dim;
  if (columns) {
    ix_dim = lp.num_col_;
  } else {
    ix_dim = lp.num_row_;
  }
  // Surely this is checked elsewhere
  assert(0 <= from_k && to_k < ix_dim);
  assert(from_k <= to_k);
  HighsInt set_from_ix;
  HighsInt set_to_ix;
  HighsInt ignore_from_ix;
  HighsInt ignore_to_ix = -1;
  HighsInt current_set_entry = 0;
  for (HighsInt k = from_k; k <= to_k; k++) {
    updateOutInIndex(index_collection, set_from_ix, set_to_ix, ignore_from_ix,
                     ignore_to_ix, current_set_entry);
    assert(set_to_ix < ix_dim);
    assert(ignore_to_ix < ix_dim);
    if (columns) {
      for (HighsInt iCol = set_from_ix; iCol <= set_to_ix; iCol++) {
        if (highs_basis.col_status[iCol] == HighsBasisStatus::kBasic) continue;
        // Nonbasic column
        double lower = lp.col_lower_[iCol];
        double upper = lp.col_upper_[iCol];
        HighsBasisStatus status = HighsBasisStatus::kNonbasic;
        HighsInt move = kIllegalMoveValue;
        if (lower == upper) {
          status = HighsBasisStatus::kLower;
          move = kNonbasicMoveZe;
        } else if (!highs_isInfinity(-lower)) {
          // Finite lower bound so boxed or lower
          if (!highs_isInfinity(upper)) {
            // Finite upper bound so boxed
            if (fabs(lower) < fabs(upper)) {
              status = HighsBasisStatus::kLower;
              move = kNonbasicMoveUp;
            } else {
              status = HighsBasisStatus::kUpper;
              move = kNonbasicMoveDn;
            }
          } else {
            // Lower (since upper bound is infinite)
            status = HighsBasisStatus::kLower;
            move = kNonbasicMoveUp;
          }
        } else if (!highs_isInfinity(upper)) {
          // Upper
          status = HighsBasisStatus::kUpper;
          move = kNonbasicMoveDn;
        } else {
          // FREE
          status = HighsBasisStatus::kZero;
          move = kNonbasicMoveZe;
        }
        assert(status != HighsBasisStatus::kNonbasic);
        highs_basis.col_status[iCol] = status;
        if (has_simplex_basis) {
          assert(move != kIllegalMoveValue);
          simplex_basis.nonbasicFlag_[iCol] = kNonbasicFlagTrue;
          simplex_basis.nonbasicMove_[iCol] = move;
        }
      }
    } else {
      for (HighsInt iRow = set_from_ix; iRow <= set_to_ix; iRow++) {
        if (highs_basis.row_status[iRow] == HighsBasisStatus::kBasic) continue;
        // Nonbasic column
        double lower = lp.row_lower_[iRow];
        double upper = lp.row_upper_[iRow];
        HighsBasisStatus status = HighsBasisStatus::kNonbasic;
        HighsInt move = kIllegalMoveValue;
        if (lower == upper) {
          status = HighsBasisStatus::kLower;
          move = kNonbasicMoveZe;
        } else if (!highs_isInfinity(-lower)) {
          // Finite lower bound so boxed or lower
          if (!highs_isInfinity(upper)) {
            // Finite upper bound so boxed
            if (fabs(lower) < fabs(upper)) {
              status = HighsBasisStatus::kLower;
              move = kNonbasicMoveDn;
            } else {
              status = HighsBasisStatus::kUpper;
              move = kNonbasicMoveUp;
            }
          } else {
            // Lower (since upper bound is infinite)
            status = HighsBasisStatus::kLower;
            move = kNonbasicMoveDn;
          }
        } else if (!highs_isInfinity(upper)) {
          // Upper
          status = HighsBasisStatus::kUpper;
          move = kNonbasicMoveUp;
        } else {
          // FREE
          status = HighsBasisStatus::kZero;
          move = kNonbasicMoveZe;
        }
        assert(status != HighsBasisStatus::kNonbasic);
        highs_basis.row_status[iRow] = status;
        if (has_simplex_basis) {
          assert(move != kIllegalMoveValue);
          simplex_basis.nonbasicFlag_[lp.num_col_ + iRow] = kNonbasicFlagTrue;
          simplex_basis.nonbasicMove_[lp.num_col_ + iRow] = move;
        }
      }
    }
    if (ignore_to_ix >= ix_dim - 1) break;
  }
}

void Highs::appendNonbasicColsToBasisInterface(const HighsInt XnumNewCol) {
  HighsBasis& highs_basis = basis_;
  if (!highs_basis.valid) return;
  const bool has_simplex_basis = ekk_instance_.status_.has_basis;
  SimplexBasis& simplex_basis = ekk_instance_.basis_;
  HighsLp& lp = model_.lp_;

  // Add nonbasic structurals
  if (XnumNewCol == 0) return;
  HighsInt newNumCol = lp.num_col_ + XnumNewCol;
  HighsInt newNumTot = newNumCol + lp.num_row_;
  highs_basis.col_status.resize(newNumCol);
  if (has_simplex_basis) {
    simplex_basis.nonbasicFlag_.resize(newNumTot);
    simplex_basis.nonbasicMove_.resize(newNumTot);
    // Shift the row data in basicIndex, nonbasicFlag and nonbasicMove if
    // necessary
    for (HighsInt iRow = lp.num_row_ - 1; iRow >= 0; iRow--) {
      HighsInt iCol = simplex_basis.basicIndex_[iRow];
      if (iCol >= lp.num_col_) {
        // This basic variable is a row, so shift its index
        simplex_basis.basicIndex_[iRow] += XnumNewCol;
      }
      simplex_basis.nonbasicFlag_[newNumCol + iRow] =
          simplex_basis.nonbasicFlag_[lp.num_col_ + iRow];
      simplex_basis.nonbasicMove_[newNumCol + iRow] =
          simplex_basis.nonbasicMove_[lp.num_col_ + iRow];
    }
  }
  // Make any new columns nonbasic
  for (HighsInt iCol = lp.num_col_; iCol < newNumCol; iCol++) {
    double lower = lp.col_lower_[iCol];
    double upper = lp.col_upper_[iCol];
    HighsBasisStatus status = HighsBasisStatus::kNonbasic;
    HighsInt move = kIllegalMoveValue;
    if (lower == upper) {
      // Fixed
      status = HighsBasisStatus::kLower;
      move = kNonbasicMoveZe;
    } else if (!highs_isInfinity(-lower)) {
      // Finite lower bound so boxed or lower
      if (!highs_isInfinity(upper)) {
        // Finite upper bound so boxed
        if (fabs(lower) < fabs(upper)) {
          status = HighsBasisStatus::kLower;
          move = kNonbasicMoveUp;
        } else {
          status = HighsBasisStatus::kUpper;
          move = kNonbasicMoveDn;
        }
      } else {
        // Lower (since upper bound is infinite)
        status = HighsBasisStatus::kLower;
        move = kNonbasicMoveUp;
      }
    } else if (!highs_isInfinity(upper)) {
      // Upper
      status = HighsBasisStatus::kUpper;
      move = kNonbasicMoveDn;
    } else {
      // FREE
      status = HighsBasisStatus::kZero;
      move = kNonbasicMoveZe;
    }
    assert(status != HighsBasisStatus::kNonbasic);
    highs_basis.col_status[iCol] = status;
    if (has_simplex_basis) {
      assert(move != kIllegalMoveValue);
      simplex_basis.nonbasicFlag_[iCol] = kNonbasicFlagTrue;
      simplex_basis.nonbasicMove_[iCol] = move;
    }
  }
}

void Highs::appendBasicRowsToBasisInterface(const HighsInt XnumNewRow) {
  HighsBasis& highs_basis = basis_;
  if (!highs_basis.valid) return;
  const bool has_simplex_basis = ekk_instance_.status_.has_basis;
  SimplexBasis& simplex_basis = ekk_instance_.basis_;
  HighsLp& lp = model_.lp_;
  // Add basic logicals
  if (XnumNewRow == 0) return;
  // Add the new rows to the Highs basis
  HighsInt newNumRow = lp.num_row_ + XnumNewRow;
  highs_basis.row_status.resize(newNumRow);
  for (HighsInt iRow = lp.num_row_; iRow < newNumRow; iRow++)
    highs_basis.row_status[iRow] = HighsBasisStatus::kBasic;
  if (has_simplex_basis) {
    // Add the new rows to the simplex basis
    HighsInt newNumTot = lp.num_col_ + newNumRow;
    simplex_basis.nonbasicFlag_.resize(newNumTot);
    simplex_basis.nonbasicMove_.resize(newNumTot);
    simplex_basis.basicIndex_.resize(newNumRow);
    for (HighsInt iRow = lp.num_row_; iRow < newNumRow; iRow++) {
      simplex_basis.nonbasicFlag_[lp.num_col_ + iRow] = kNonbasicFlagFalse;
      simplex_basis.nonbasicMove_[lp.num_col_ + iRow] = 0;
      simplex_basis.basicIndex_[iRow] = lp.num_col_ + iRow;
    }
  }
}

// Get the basic variables, performing INVERT if necessary
HighsStatus Highs::getBasicVariablesInterface(HighsInt* basic_variables) {
  HighsStatus return_status = HighsStatus::kOk;
  HighsLp& lp = model_.lp_;
  HighsLp& ekk_lp = ekk_instance_.lp_;
  HighsInt num_row = lp.num_row_;
  HighsInt num_col = lp.num_col_;
  HighsSimplexStatus& ekk_status = ekk_instance_.status_;
  // For an LP with no rows the solution is vacuous
  if (num_row == 0) return return_status;
  if (!basis_.valid) {
    highsLogUser(options_.log_options, HighsLogType::kError,
                 "getBasicVariables called without a HiGHS basis\n");
    return HighsStatus::kError;
  }
  if (!ekk_status.has_invert) {
    // The LP has no invert to use, so have to set one up
    lp.ensureColwise();
    // Consider scaling the LP
    const bool new_scaling = considerScaling(options_, lp);
    // If new scaling is performed, the hot start information is
    // no longer valid
    if (new_scaling) ekk_instance_.clearHotStart();
    // Create a HighsLpSolverObject, and then move its LP to EKK
    HighsLpSolverObject solver_object(lp, basis_, solution_, info_,
                                      ekk_instance_, options_, timer_);
    ekk_instance_.moveLp(solver_object);
    if (!ekk_status.has_basis) {
      // The Ekk instance has no simplex basis, so pass the HiGHS basis
      HighsStatus call_status = ekk_instance_.setBasis(basis_);
      return_status = interpretCallStatus(options_.log_options, call_status,
                                          return_status, "setBasis");
      if (return_status == HighsStatus::kError) return return_status;
    }
    // Now form the invert
    assert(ekk_status.has_basis);
    const bool only_from_known_basis = true;
    HighsInt return_value =
        ekk_instance_.initialiseSimplexLpBasisAndFactor(only_from_known_basis);
    // Once the invert is formed, move back the LP and remove any scaling.
    lp.moveBackLpAndUnapplyScaling(ekk_lp);
    // If the current basis cannot be inverted, return an error
    if (return_value) return HighsStatus::kError;
  }
  assert(ekk_status.has_invert);

  for (HighsInt row = 0; row < num_row; row++) {
    HighsInt var = ekk_instance_.basis_.basicIndex_[row];
    if (var < num_col) {
      basic_variables[row] = var;
    } else {
      basic_variables[row] = -(1 + var - num_col);
    }
  }
  return return_status;
}

// Solve (transposed) system involving the basis matrix

HighsStatus Highs::basisSolveInterface(const vector<double>& rhs,
                                       double* solution_vector,
                                       HighsInt* solution_num_nz,
                                       HighsInt* solution_indices,
                                       bool transpose) {
  HighsStatus return_status = HighsStatus::kOk;
  HighsLp& lp = model_.lp_;
  HighsInt num_row = lp.num_row_;
  HighsInt num_col = lp.num_col_;
  // For an LP with no rows the solution is vacuous
  if (num_row == 0) return return_status;
  // EKK must have an INVERT, but simplex NLA may need the pointer to
  // its LP to be refreshed so that it can use its scale factors
  assert(ekk_instance_.status_.has_invert);
  // Reset the simplex NLA LP and scale pointers for the unscaled LP
  ekk_instance_.setNlaPointersForLpAndScale(lp);
  assert(!lp.is_moved_);
  // Set up solve vector with suitably scaled RHS
  HVector solve_vector;
  solve_vector.setup(num_row);
  solve_vector.clear();
  HighsScale& scale = lp.scale_;
  HighsInt rhs_num_nz = 0;
  for (HighsInt iRow = 0; iRow < num_row; iRow++) {
    if (rhs[iRow]) {
      solve_vector.index[rhs_num_nz++] = iRow;
      solve_vector.array[iRow] = rhs[iRow];
    }
  }
  solve_vector.count = rhs_num_nz;
  //
  // Note that solve_vector.count is just used to determine whether
  // hyper-sparse solves should be used. The indices of the nonzeros
  // in the solution are always accumulated. There's no switch (such
  // as setting solve_vector.count = num_row+1) to not do this.
  //
  // Get expected_density from analysis during simplex solve.
  const double expected_density = 1;
  if (transpose) {
    ekk_instance_.btran(solve_vector, expected_density);
  } else {
    ekk_instance_.ftran(solve_vector, expected_density);
  }
  // Extract the solution
  if (solution_indices == NULL) {
    // Nonzeros in the solution not required
    if (solve_vector.count > num_row) {
      // Solution nonzeros not known
      for (HighsInt iRow = 0; iRow < num_row; iRow++) {
        solution_vector[iRow] = solve_vector.array[iRow];
      }
    } else {
      // Solution nonzeros are known
      for (HighsInt iRow = 0; iRow < num_row; iRow++) solution_vector[iRow] = 0;
      for (HighsInt iX = 0; iX < solve_vector.count; iX++) {
        HighsInt iRow = solve_vector.index[iX];
        solution_vector[iRow] = solve_vector.array[iRow];
      }
    }
  } else {
    // Nonzeros in the solution are required
    if (solve_vector.count > num_row) {
      // Solution nonzeros not known
      solution_num_nz = 0;
      for (HighsInt iRow = 0; iRow < num_row; iRow++) {
        solution_vector[iRow] = 0;
        if (solve_vector.array[iRow]) {
          solution_vector[iRow] = solve_vector.array[iRow];
          solution_indices[*solution_num_nz++] = iRow;
        }
      }
    } else {
      // Solution nonzeros are known
      for (HighsInt iRow = 0; iRow < num_row; iRow++) solution_vector[iRow] = 0;
      for (HighsInt iX = 0; iX < solve_vector.count; iX++) {
        HighsInt iRow = solve_vector.index[iX];
        solution_vector[iRow] = solve_vector.array[iRow];
        solution_indices[iX] = iRow;
      }
      *solution_num_nz = solve_vector.count;
    }
  }
  return HighsStatus::kOk;
}

HighsStatus Highs::setHotStartInterface(const HotStart& hot_start) {
  assert(hot_start.valid);
  HighsLp& lp = model_.lp_;
  HighsInt num_col = lp.num_col_;
  HighsInt num_row = lp.num_row_;
  HighsInt num_tot = num_col + num_row;
  bool hot_start_ok = true;
  HighsInt hot_start_num_row;
  HighsInt hot_start_num_tot;
  hot_start_num_row = (int)hot_start.refactor_info.pivot_row.size();
  if (hot_start_num_row != num_row) {
    hot_start_ok = false;
    highsLogDev(options_.log_options, HighsLogType::kError,
                "setHotStart: refactor_info.pivot_row.size of %d and LP with "
                "%d rows are incompatible\n",
                (int)hot_start_num_row, (int)num_row);
  }
  hot_start_num_row = (int)hot_start.refactor_info.pivot_var.size();
  if (hot_start_num_row != num_row) {
    hot_start_ok = false;
    highsLogDev(options_.log_options, HighsLogType::kError,
                "setHotStart: refactor_info.pivot_var.size of %d and LP with "
                "%d rows are incompatible\n",
                (int)hot_start_num_row, (int)num_row);
  }
  hot_start_num_row = (int)hot_start.refactor_info.pivot_type.size();
  if (hot_start_num_row != num_row) {
    hot_start_ok = false;
    highsLogDev(options_.log_options, HighsLogType::kError,
                "setHotStart: refactor_info.pivot_type.size of %d and LP with "
                "%d rows are incompatible\n",
                (int)hot_start_num_row, (int)num_row);
  }
  hot_start_num_tot = (int)hot_start.nonbasicMove.size();
  if (hot_start_num_tot != num_tot) {
    hot_start_ok = false;
    highsLogDev(options_.log_options, HighsLogType::kError,
                "setHotStart: nonbasicMove.size of %d and LP with %d "
                "columns+rows are incompatible\n",
                (int)hot_start_num_tot, (int)num_tot);
  }
  if (!hot_start_ok) {
    highsLogUser(options_.log_options, HighsLogType::kError,
                 "setHotStart called with incompatible data\n");
    return HighsStatus::kError;
  }
  // Set up the HiGHS and Ekk basis
  vector<int8_t>& nonbasicFlag = ekk_instance_.basis_.nonbasicFlag_;
  vector<int8_t>& nonbasicMove = ekk_instance_.basis_.nonbasicMove_;
  vector<HighsInt>& basicIndex = ekk_instance_.basis_.basicIndex_;
  basis_.col_status.assign(num_col, HighsBasisStatus::kBasic);
  basis_.row_status.resize(num_row, HighsBasisStatus::kBasic);
  basicIndex = hot_start.refactor_info.pivot_var;
  nonbasicFlag.assign(num_tot, kNonbasicFlagTrue);
  ekk_instance_.basis_.nonbasicMove_ = hot_start.nonbasicMove;
<<<<<<< HEAD
=======
  ekk_instance_.hot_start_.refactor_info = hot_start.refactor_info;
>>>>>>> 9b5aee96
  // Complete nonbasicFlag by setting the entries for basic variables
  for (HighsInt iRow = 0; iRow < num_row; iRow++)
    nonbasicFlag[basicIndex[iRow]] = kNonbasicFlagFalse;
  // Complete the HiGHS basis column status and adjust nonbasicMove
  // for nonbasic variables
  for (HighsInt iCol = 0; iCol < num_col; iCol++) {
    if (nonbasicFlag[iCol] == kNonbasicFlagFalse) continue;
    const double lower = lp.col_lower_[iCol];
    const double upper = lp.col_upper_[iCol];
    HighsBasisStatus status = HighsBasisStatus::kNonbasic;
    HighsInt move = kIllegalMoveValue;
    if (lower == upper) {
      // Fixed
      status = HighsBasisStatus::kLower;
      move = kNonbasicMoveZe;
    } else if (!highs_isInfinity(-lower)) {
      // Finite lower bound so boxed or lower
      if (!highs_isInfinity(upper)) {
        // Finite upper bound so boxed: use nonbasicMove to choose
        if (nonbasicMove[iCol] == kNonbasicMoveUp) {
          status = HighsBasisStatus::kLower;
          move = kNonbasicMoveUp;
        } else {
          status = HighsBasisStatus::kUpper;
          move = kNonbasicMoveDn;
        }
      } else {
        // Lower (since upper bound is infinite)
        status = HighsBasisStatus::kLower;
        move = kNonbasicMoveUp;
      }
    } else if (!highs_isInfinity(upper)) {
      // Upper
      status = HighsBasisStatus::kUpper;
      move = kNonbasicMoveDn;
    } else {
      // FREE
      status = HighsBasisStatus::kZero;
      move = kNonbasicMoveZe;
    }
    assert(status != HighsBasisStatus::kNonbasic);
    basis_.col_status[iCol] = status;
    assert(move != kIllegalMoveValue);
    nonbasicMove[iCol] = move;
  }
  // Complete the HiGHS basis row status and adjust nonbasicMove
  // for nonbasic variables
  for (HighsInt iRow = 0; iRow < num_row; iRow++) {
    if (nonbasicFlag[num_col + iRow] == kNonbasicFlagFalse) continue;
    const double lower = lp.row_lower_[iRow];
    const double upper = lp.row_upper_[iRow];
    HighsBasisStatus status = HighsBasisStatus::kNonbasic;
    HighsInt move = kIllegalMoveValue;
    if (lower == upper) {
      // Fixed
      status = HighsBasisStatus::kLower;
      move = kNonbasicMoveZe;
    } else if (!highs_isInfinity(-lower)) {
      // Finite lower bound so boxed or lower
      if (!highs_isInfinity(upper)) {
        // Finite upper bound so boxed: use nonbasicMove to choose
        if (nonbasicMove[num_col + iRow] == kNonbasicMoveDn) {
          status = HighsBasisStatus::kLower;
          move = kNonbasicMoveDn;
        } else {
          status = HighsBasisStatus::kUpper;
          move = kNonbasicMoveUp;
        }
      } else {
        // Lower (since upper bound is infinite)
        status = HighsBasisStatus::kLower;
        move = kNonbasicMoveDn;
      }
    } else if (!highs_isInfinity(upper)) {
      // Upper
      status = HighsBasisStatus::kUpper;
      move = kNonbasicMoveUp;
    } else {
      // FREE
      status = HighsBasisStatus::kZero;
      move = kNonbasicMoveZe;
    }
    assert(status != HighsBasisStatus::kNonbasic);
    basis_.row_status[iRow] = status;
    assert(move != kIllegalMoveValue);
    nonbasicMove[num_col + iRow] = move;
  }
  basis_.valid = true;
  ekk_instance_.status_.has_basis = true;
  ekk_instance_.setNlaRefactorInfo();
  ekk_instance_.updateStatus(LpAction::kHotStart);
  return HighsStatus::kOk;
}

void Highs::zeroIterationCounts() {
  info_.simplex_iteration_count = 0;
  info_.ipm_iteration_count = 0;
  info_.crossover_iteration_count = 0;
  info_.qp_iteration_count = 0;
}

HighsStatus Highs::getDualRayInterface(bool& has_dual_ray,
                                       double* dual_ray_value) {
  HighsStatus return_status = HighsStatus::kOk;
  HighsLp& lp = model_.lp_;
  HighsInt num_row = lp.num_row_;
  // For an LP with no rows the dual ray is vacuous
  if (num_row == 0) return return_status;
  assert(ekk_instance_.status_.has_invert);
  assert(!lp.is_moved_);
  has_dual_ray = ekk_instance_.status_.has_dual_ray;
  if (has_dual_ray && dual_ray_value != NULL) {
    vector<double> rhs;
    HighsInt iRow = ekk_instance_.info_.dual_ray_row_;
    rhs.assign(num_row, 0);
    rhs[iRow] = ekk_instance_.info_.dual_ray_sign_;
    HighsInt* dual_ray_num_nz = 0;
    basisSolveInterface(rhs, dual_ray_value, dual_ray_num_nz, NULL, true);
  }
  return return_status;
}

HighsStatus Highs::getPrimalRayInterface(bool& has_primal_ray,
                                         double* primal_ray_value) {
  HighsStatus return_status = HighsStatus::kOk;
  HighsLp& lp = model_.lp_;
  HighsInt num_row = lp.num_row_;
  HighsInt num_col = lp.num_col_;
  // For an LP with no rows the primal ray is vacuous
  if (num_row == 0) return return_status;
  assert(ekk_instance_.status_.has_invert);
  assert(!lp.is_moved_);
  has_primal_ray = ekk_instance_.status_.has_primal_ray;
  if (has_primal_ray && primal_ray_value != NULL) {
    HighsInt col = ekk_instance_.info_.primal_ray_col_;
    assert(ekk_instance_.basis_.nonbasicFlag_[col] == kNonbasicFlagTrue);
    // Get this pivotal column
    vector<double> rhs;
    vector<double> column;
    column.assign(num_row, 0);
    rhs.assign(num_row, 0);
    lp.ensureColwise();
    HighsInt primal_ray_sign = ekk_instance_.info_.primal_ray_sign_;
    if (col < num_col) {
      for (HighsInt iEl = lp.a_matrix_.start_[col];
           iEl < lp.a_matrix_.start_[col + 1]; iEl++)
        rhs[lp.a_matrix_.index_[iEl]] =
            primal_ray_sign * lp.a_matrix_.value_[iEl];
    } else {
      rhs[col - num_col] = primal_ray_sign;
    }
    HighsInt* column_num_nz = 0;
    basisSolveInterface(rhs, &column[0], column_num_nz, NULL, false);
    // Now zero primal_ray_value and scatter the column according to
    // the basic variables.
    for (HighsInt iCol = 0; iCol < num_col; iCol++) primal_ray_value[iCol] = 0;
    for (HighsInt iRow = 0; iRow < num_row; iRow++) {
      HighsInt iCol = ekk_instance_.basis_.basicIndex_[iRow];
      if (iCol < num_col) primal_ray_value[iCol] = column[iRow];
    }
    if (col < num_col) primal_ray_value[col] = -primal_ray_sign;
  }
  return return_status;
}

bool Highs::qFormatOk(const HighsInt num_nz, const HighsInt format) {
  if (!num_nz) return true;
  const bool ok_format = format == (HighsInt)MatrixFormat::kColwise;
  assert(ok_format);
  if (!ok_format)
    highsLogUser(
        options_.log_options, HighsLogType::kError,
        "Non-empty Hessian matrix has illegal format = %" HIGHSINT_FORMAT "\n",
        format);
  return ok_format;
}

void Highs::clearZeroHessian() {
  HighsHessian& hessian = model_.hessian_;
  if (hessian.dim_) {
    // Clear any zero Hessian
    if (hessian.numNz() == 0) {
      highsLogUser(options_.log_options, HighsLogType::kInfo,
                   "Hessian has dimension %" HIGHSINT_FORMAT
                   " but no nonzeros, so is ignored\n",
                   hessian.dim_);
      hessian.clear();
    }
  }
}

HighsStatus Highs::checkOptimality(const std::string solver_type,
                                   HighsStatus return_status) {
  // Check for infeasibility measures incompatible with optimality
  assert(return_status != HighsStatus::kError);
  // Cannot expect to have no dual_infeasibilities since the QP solver
  // (and, of course, the MIP solver) give no dual information
  if (info_.num_primal_infeasibilities == 0 &&
      info_.num_dual_infeasibilities <= 0)
    return HighsStatus::kOk;
  HighsLogType log_type = HighsLogType::kWarning;
  return_status = HighsStatus::kWarning;
  if (info_.max_primal_infeasibility >
          sqrt(options_.primal_feasibility_tolerance) ||
      info_.max_dual_infeasibility >
          sqrt(options_.dual_feasibility_tolerance)) {
    // Check for gross errors
    log_type = HighsLogType::kError;
    return_status = HighsStatus::kError;
  }
  highsLogUser(options_.log_options, log_type,
               "%s solver claims optimality, but with num/sum/max "
               "primal(%" HIGHSINT_FORMAT "/%g/%g) and dual(%" HIGHSINT_FORMAT
               "/%g/%g) infeasibilities\n",
               solver_type.c_str(), info_.num_primal_infeasibilities,
               info_.sum_primal_infeasibilities, info_.max_primal_infeasibility,
               info_.num_dual_infeasibilities, info_.sum_dual_infeasibilities,
               info_.max_dual_infeasibility);
  return return_status;
}

HighsStatus Highs::invertRequirementError(std::string method_name) {
  assert(!ekk_instance_.status_.has_invert);
  highsLogUser(options_.log_options, HighsLogType::kError,
               "No invertible representation for %s\n", method_name.c_str());
  return HighsStatus::kError;
}<|MERGE_RESOLUTION|>--- conflicted
+++ resolved
@@ -1201,10 +1201,7 @@
   basicIndex = hot_start.refactor_info.pivot_var;
   nonbasicFlag.assign(num_tot, kNonbasicFlagTrue);
   ekk_instance_.basis_.nonbasicMove_ = hot_start.nonbasicMove;
-<<<<<<< HEAD
-=======
   ekk_instance_.hot_start_.refactor_info = hot_start.refactor_info;
->>>>>>> 9b5aee96
   // Complete nonbasicFlag by setting the entries for basic variables
   for (HighsInt iRow = 0; iRow < num_row; iRow++)
     nonbasicFlag[basicIndex[iRow]] = kNonbasicFlagFalse;
