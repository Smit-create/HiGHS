--- conflicted
+++ resolved
@@ -40,13 +40,8 @@
 
 HighsStatus getRangingData(HighsRanging& ranging,
                            HighsLpSolverObject& solver_object);
-<<<<<<< HEAD
-void writeRanging(const HighsRanging& ranging,
-                  const HighsLpSolverObject& solver_object);
-=======
 void writeRangingFile(FILE* file, const HighsLp& lp,
                       const double objective_function_value,
                       const HighsBasis& basis, const HighsSolution& solution,
                       const HighsRanging& ranging, const HighsInt style);
->>>>>>> 9b5aee96
 #endif