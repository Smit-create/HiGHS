--- conflicted
+++ resolved
@@ -130,21 +130,8 @@
     // For testing of new parser
     if (result.count(parser_type_string))
     {
-<<<<<<< HEAD
-      std::string value = result["parser"].as<std::string>();
-      if (value == "fixed")
-        options.parser_type = HighsMpsParserType::fixed;
-      else if (value == "free")
-        options.parser_type = HighsMpsParserType::free;
-      else {
-        std::cout << "Illegall value for parser." << std::endl;
-        std::cout << cxx_options.help({""}) << std::endl;
-        exit(0);
-      }
-=======
       std::string value = result[parser_type_string].as<std::string>();
       if (setParserTypeValue(options, value) == OptionStatus::ILLEGAL_VALUE) return false;
->>>>>>> 4361e699
     }
   }
   catch (const cxxopts::OptionException &e)
