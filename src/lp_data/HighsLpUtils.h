--- conflicted
+++ resolved
@@ -37,11 +37,8 @@
                           const std::string filename);
 
 // Methods taking HighsLp as an argument
-<<<<<<< HEAD
 bool isQp(HighsLp& lp);
-=======
 bool isMip(HighsLp& lp);
->>>>>>> 87ca7835
 
 HighsStatus assessLp(HighsLp& lp, const HighsOptions& options);
 
