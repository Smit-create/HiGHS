/* * * * * * * * * * * * * * * * * * * * * * * * * * * * * * * * * * * * */
/*                                                                       */
/*    This file is part of the HiGHS linear optimization suite           */
/*                                                                       */
/*    Written and engineered 2008-2021 at the University of Edinburgh    */
/*                                                                       */
/*    Available as open-source under the MIT License                     */
/*                                                                       */
/*    Authors: Julian Hall, Ivet Galabova, Qi Huangfu, Leona Gottwald    */
/*    and Michael Feldmeier                                              */
/*                                                                       */
/* * * * * * * * * * * * * * * * * * * * * * * * * * * * * * * * * * * * */
/**@file lp_data/Highs.cpp
 * @brief
 */
#include "Highs.h"

#include <algorithm>
#include <cassert>
#include <iostream>
#include <memory>
#include <sstream>

#include "HConfig.h"
#include "io/Filereader.h"
#include "io/HighsIO.h"
#include "io/LoadOptions.h"
#include "lp_data/HighsInfoDebug.h"
#include "lp_data/HighsLpUtils.h"
#include "lp_data/HighsModelUtils.h"
#include "lp_data/HighsSolution.h"
#include "lp_data/HighsSolve.h"
#include "mip/HighsMipSolver.h"
#include "model/HighsHessianUtils.h"
#include "presolve/ICrashX.h"
#include "simplex/HSimplexDebug.h"
#include "util/HighsMatrixPic.h"

#ifdef OPENMP
#include "omp.h"
#endif

Highs::Highs() {
  hmos_.clear();
<<<<<<< HEAD
  hmos_.push_back(HighsModelObject(model_.lp_, solution_, basis_,
                                   iteration_counts_, options_, timer_));
}

void Highs::clear() {
  resetOptions();
  clearModel();
}

void Highs::clearModel() {
  model_.clear();
  clearSolver();
}

void Highs::clearSolver() {
=======
  hmos_.push_back(HighsModelObject(model_.lp_, options_, timer_));
}

HighsStatus Highs::clear() {
  resetOptions();
  return clearModel();
}

HighsStatus Highs::clearModel() {
  model_.clear();
  return clearSolver();
}

HighsStatus Highs::clearSolver() {
  HighsStatus return_status = HighsStatus::kOk;
>>>>>>> 3cc7f58d
  clearPresolve();
  clearUserSolverData();
  hmos_.clear();
  // Clear any HighsModelObject instances and create a fresh one for
  // the incumbent model
<<<<<<< HEAD
  hmos_.push_back(HighsModelObject(model_.lp_, solution_, basis_,
                                   iteration_counts_, options_, timer_));
  // By clearing everything, there should be nothing to verify in
  // returnFromHighs() that could yield an error
  HighsStatus return_status = HighsStatus::kOk;
  return_status = returnFromHighs(return_status);
  assert(return_status == HighsStatus::kOk);
=======
  hmos_.push_back(HighsModelObject(model_.lp_, options_, timer_));
  return returnFromHighs(return_status);
>>>>>>> 3cc7f58d
}

HighsStatus Highs::setOptionValue(const std::string& option, const bool value) {
  if (setLocalOptionValue(options_.log_options, option, options_.records,
                          value) == OptionStatus::kOk)
    return HighsStatus::kOk;
  return HighsStatus::kError;
}

HighsStatus Highs::setOptionValue(const std::string& option,
                                  const HighsInt value) {
  if (setLocalOptionValue(options_.log_options, option, options_.records,
                          value) == OptionStatus::kOk)
    return HighsStatus::kOk;
  return HighsStatus::kError;
}

HighsStatus Highs::setOptionValue(const std::string& option,
                                  const double value) {
  if (setLocalOptionValue(options_.log_options, option, options_.records,
                          value) == OptionStatus::kOk)
    return HighsStatus::kOk;
  return HighsStatus::kError;
}

HighsStatus Highs::setOptionValue(const std::string& option,
                                  const std::string value) {
  if (setLocalOptionValue(options_.log_options, option, options_.records,
                          value) == OptionStatus::kOk)
    return HighsStatus::kOk;
  return HighsStatus::kError;
}

HighsStatus Highs::setOptionValue(const std::string& option,
                                  const char* value) {
  if (setLocalOptionValue(options_.log_options, option, options_.records,
                          value) == OptionStatus::kOk)
    return HighsStatus::kOk;
  return HighsStatus::kError;
}

HighsStatus Highs::readOptions(const std::string filename) {
  if (filename.size() <= 0) {
    highsLogUser(options_.log_options, HighsLogType::kWarning,
                 "Empty file name so not reading options\n");
    return HighsStatus::kWarning;
  }
  if (!loadOptionsFromFile(options_, filename)) return HighsStatus::kError;
  return HighsStatus::kOk;
}

HighsStatus Highs::passOptions(const HighsOptions& options) {
  if (passLocalOptions(options_.log_options, options, options_) ==
      OptionStatus::kOk)
    return HighsStatus::kOk;
  return HighsStatus::kError;
}

const HighsOptions& Highs::getOptions() { return options_; }

HighsStatus Highs::getOptionValue(const std::string& option, bool& value) {
  if (getLocalOptionValue(options_.log_options, option, options_.records,
                          value) == OptionStatus::kOk)
    return HighsStatus::kOk;
  return HighsStatus::kError;
}

HighsStatus Highs::getOptionValue(const std::string& option, HighsInt& value) {
  if (getLocalOptionValue(options_.log_options, option, options_.records,
                          value) == OptionStatus::kOk)
    return HighsStatus::kOk;
  return HighsStatus::kError;
}

HighsStatus Highs::getOptionValue(const std::string& option, double& value) {
  if (getLocalOptionValue(options_.log_options, option, options_.records,
                          value) == OptionStatus::kOk)
    return HighsStatus::kOk;
  return HighsStatus::kError;
}

HighsStatus Highs::getOptionValue(const std::string& option,
                                  std::string& value) {
  if (getLocalOptionValue(options_.log_options, option, options_.records,
                          value) == OptionStatus::kOk)
    return HighsStatus::kOk;
  return HighsStatus::kError;
}

HighsStatus Highs::getOptionType(const std::string& option,
                                 HighsOptionType& type) {
  if (getLocalOptionType(options_.log_options, option, options_.records,
                         type) == OptionStatus::kOk)
    return HighsStatus::kOk;
  return HighsStatus::kError;
}

HighsStatus Highs::resetOptions() {
  resetLocalOptions(options_.records);
  return HighsStatus::kOk;
}

HighsStatus Highs::writeOptions(const std::string filename,
                                const bool report_only_non_default_values) {
  HighsStatus return_status = HighsStatus::kOk;
  FILE* file;
  bool html;
  return_status =
      interpretCallStatus(openWriteFile(filename, "writeOptions", file, html),
                          return_status, "openWriteFile");
  if (return_status == HighsStatus::kError) return return_status;

  return_status = interpretCallStatus(
      writeOptionsToFile(file, options_.records, report_only_non_default_values,
                         html),
      return_status, "writeOptionsToFile");
  if (file != stdout) fclose(file);
  return return_status;
}

const HighsOptions& Highs::getOptions() const { return options_; }

const HighsInfo& Highs::getInfo() const { return info_; }

HighsStatus Highs::getInfoValue(const std::string& info, HighsInt& value) {
  InfoStatus status =
      getLocalInfoValue(options_, info, info_.valid, info_.records, value);
  if (status == InfoStatus::kOk) {
    return HighsStatus::kOk;
  } else if (status == InfoStatus::kUnavailable) {
    return HighsStatus::kWarning;
  } else {
    return HighsStatus::kError;
  }
}

HighsStatus Highs::getInfoValue(const std::string& info, double& value) const {
  InfoStatus status =
      getLocalInfoValue(options_, info, info_.valid, info_.records, value);
  if (status == InfoStatus::kOk) {
    return HighsStatus::kOk;
  } else if (status == InfoStatus::kUnavailable) {
    return HighsStatus::kWarning;
  } else {
    return HighsStatus::kError;
  }
}

HighsStatus Highs::writeInfo(const std::string filename) {
  HighsStatus return_status = HighsStatus::kOk;
  FILE* file;
  bool html;
  return_status =
      interpretCallStatus(openWriteFile(filename, "writeInfo", file, html),
                          return_status, "openWriteFile");
  if (return_status == HighsStatus::kError) return return_status;

  return_status = interpretCallStatus(
      writeInfoToFile(file, info_.valid, info_.records, html), return_status,
      "writeInfoToFile");
  if (file != stdout) fclose(file);
  return return_status;
}

// Methods below change the incumbent model or solver infomation
// associated with it. Hence returnFromHighs is called at the end of
// each
<<<<<<< HEAD
HighsStatus Highs::passModel(const HighsModel model) {
=======
HighsStatus Highs::passModel(HighsModel model) {
>>>>>>> 3cc7f58d
  HighsStatus return_status = HighsStatus::kOk;
  HighsLp& lp = model_.lp_;
  HighsHessian& hessian = model_.hessian_;
  // Move the model's LP and Hessian to the internal LP and Hessian
  lp = std::move(model.lp_);
  hessian = std::move(model.hessian_);
  // Ensure that the LP is column-wise
<<<<<<< HEAD
  setOrientation(lp);
  // Check validity of the LP, normalising its values
  return_status =
      interpretCallStatus(assessLp(lp, options_), return_status, "assessLp");
  if (return_status == HighsStatus::kError) return return_status;
  // Check validity of the Hessian, normalising its entries
  return_status = interpretCallStatus(assessHessian(hessian, options_),
                                      return_status, "assessHessian");
  if (return_status == HighsStatus::kError) return return_status;

  clearSolver();
  return returnFromHighs(return_status);
}

HighsStatus Highs::passModel(const HighsLp lp) {
  HighsModel model;
  model.lp_ = std::move(lp);
  return passModel(model);
}

HighsStatus Highs::passModel(const HighsInt num_col, const HighsInt num_row,
                             const HighsInt num_nz, const bool rowwise,
                             const HighsInt hessian_num_nz, const double* costs,
                             const double* col_lower, const double* col_upper,
                             const double* row_lower, const double* row_upper,
                             const HighsInt* astart, const HighsInt* aindex,
                             const double* avalue, const HighsInt* q_start,
                             const HighsInt* q_index, const double* q_value,
                             const HighsInt* integrality) {
=======
  return_status =
      interpretCallStatus(setOrientation(lp), return_status, "setOrientation");
  if (return_status == HighsStatus::kError) return return_status;
  // Check validity of the LP, normalising its values
  return_status =
      interpretCallStatus(assessLp(lp, options_), return_status, "assessLp");
  if (return_status == HighsStatus::kError) return return_status;
  // Check validity of any Hessian, normalising its entries
  return_status = interpretCallStatus(assessHessian(hessian, options_),
                                      return_status, "assessHessian");
  if (return_status == HighsStatus::kError) return return_status;
  if (hessian.dim_) {
    // Clear any zero Hessian
    if (hessian.q_start_[hessian.dim_] == 0) {
      highsLogUser(options_.log_options, HighsLogType::kInfo,
                   "Hessian has dimension %" HIGHSINT_FORMAT
                   " but no nonzeros, so is ignored\n",
                   hessian.dim_);
      hessian.clear();
    }
  }

  // Clear solver status, solution, basis and info associated with any
  // previous model; clear any HiGHS model object; create a HiGHS
  // model object for this LP
  return_status =
      interpretCallStatus(clearSolver(), return_status, "clearSolver");
  return returnFromHighs(return_status);
}

HighsStatus Highs::passModel(HighsLp lp) {
  HighsModel model;
  model.lp_ = std::move(lp);
  return passModel(std::move(model));
}

HighsStatus Highs::passModel(
    const HighsInt num_col, const HighsInt num_row, const HighsInt num_nz,
    const bool rowwise, const HighsInt hessian_num_nz, const HighsInt sense,
    const double offset, const double* costs, const double* col_lower,
    const double* col_upper, const double* row_lower, const double* row_upper,
    const HighsInt* astart, const HighsInt* aindex, const double* avalue,
    const HighsInt* q_start, const HighsInt* q_index, const double* q_value,
    const HighsInt* integrality) {
>>>>>>> 3cc7f58d
  HighsModel model;
  HighsLp& lp = model.lp_;
  lp.numCol_ = num_col;
  lp.numRow_ = num_row;
  if (num_col > 0) {
    assert(costs != NULL);
    assert(col_lower != NULL);
    assert(col_upper != NULL);
    lp.colCost_.assign(costs, costs + num_col);
    lp.colLower_.assign(col_lower, col_lower + num_col);
    lp.colUpper_.assign(col_upper, col_upper + num_col);
  }
  if (num_row > 0) {
    assert(row_lower != NULL);
    assert(row_upper != NULL);
    lp.rowLower_.assign(row_lower, row_lower + num_row);
    lp.rowUpper_.assign(row_upper, row_upper + num_row);
  }
  if (num_nz > 0) {
    assert(num_col > 0);
    assert(num_row > 0);
    assert(astart != NULL);
    assert(aindex != NULL);
    assert(avalue != NULL);
    if (rowwise) {
      lp.Astart_.assign(astart, astart + num_row);
    } else {
      lp.Astart_.assign(astart, astart + num_col);
    }
    lp.Aindex_.assign(aindex, aindex + num_nz);
    lp.Avalue_.assign(avalue, avalue + num_nz);
  }
  if (rowwise) {
    lp.Astart_.resize(num_row + 1);
    lp.Astart_[num_row] = num_nz;
    lp.orientation_ = MatrixOrientation::kRowwise;
  } else {
    lp.Astart_.resize(num_col + 1);
    lp.Astart_[num_col] = num_nz;
    lp.orientation_ = MatrixOrientation::kColwise;
  }
  if (sense == (HighsInt)ObjSense::kMaximize) {
    lp.sense_ = ObjSense::kMaximize;
  } else {
    lp.sense_ = ObjSense::kMinimize;
  }
  lp.offset_ = offset;
  if (num_col > 0 && integrality != NULL) {
    lp.integrality_.resize(num_col);
    for (HighsInt iCol = 0; iCol < num_col; iCol++) {
      HighsInt integrality_status = integrality[iCol];
      assert(integrality_status == (HighsInt)HighsVarType::kContinuous ||
             integrality_status == (HighsInt)HighsVarType::kInteger);
      lp.integrality_[iCol] = (HighsVarType)integrality_status;
    }
  }
  if (hessian_num_nz > 0) {
    assert(num_col > 0);
    assert(q_start != NULL);
    assert(q_index != NULL);
    assert(q_value != NULL);
    HighsHessian& hessian = model.hessian_;
    hessian.dim_ = num_col;
    hessian.q_start_.assign(q_start, q_start + num_col);
    hessian.q_start_.resize(num_col + 1);
    hessian.q_start_[num_col] = hessian_num_nz;
    hessian.q_index_.assign(q_index, q_index + hessian_num_nz);
    hessian.q_value_.assign(q_value, q_value + hessian_num_nz);
  }
  return passModel(std::move(model));
}

HighsStatus Highs::passModel(const HighsInt num_col, const HighsInt num_row,
                             const HighsInt num_nz, const bool rowwise,
<<<<<<< HEAD
=======
                             const HighsInt sense, const double offset,
>>>>>>> 3cc7f58d
                             const double* costs, const double* col_lower,
                             const double* col_upper, const double* row_lower,
                             const double* row_upper, const HighsInt* astart,
                             const HighsInt* aindex, const double* avalue,
                             const HighsInt* integrality) {
<<<<<<< HEAD
  return passModel(num_col, num_row, num_nz, rowwise, 0, costs, col_lower,
                   col_upper, row_lower, row_upper, astart, aindex, avalue,
                   NULL, NULL, NULL, integrality);
=======
  return passModel(num_col, num_row, num_nz, rowwise, 0, sense, offset, costs,
                   col_lower, col_upper, row_lower, row_upper, astart, aindex,
                   avalue, NULL, NULL, NULL, integrality);
>>>>>>> 3cc7f58d
}

HighsStatus Highs::readModel(const std::string filename) {
  HighsStatus return_status = HighsStatus::kOk;
  Filereader* reader = Filereader::getFilereader(filename);
  if (reader == NULL) {
    highsLogUser(options_.log_options, HighsLogType::kError,
                 "Model file %s not supported\n", filename.c_str());
    return HighsStatus::kError;
  }

  HighsModel model;
  FilereaderRetcode call_code =
      reader->readModelFromFile(options_, filename, model);
  delete reader;
  if (call_code != FilereaderRetcode::kOk) {
    interpretFilereaderRetcode(options_.log_options, filename.c_str(),
                               call_code);
    return_status = interpretCallStatus(HighsStatus::kError, return_status,
                                        "readModelFromFile");
    if (return_status == HighsStatus::kError) return return_status;
  }
  model.lp_.model_name_ = extractModelName(filename);
<<<<<<< HEAD
  return_status =
      interpretCallStatus(passModel(model), return_status, "passModel");
=======
  return_status = interpretCallStatus(passModel(std::move(model)),
                                      return_status, "passModel");
>>>>>>> 3cc7f58d
  return returnFromHighs(return_status);
}

HighsStatus Highs::readBasis(const std::string filename) {
  HighsStatus return_status = HighsStatus::kOk;
  // Try to read basis file into read_basis
  HighsBasis read_basis = basis_;
  return_status = interpretCallStatus(
      readBasisFile(options_.log_options, read_basis, filename), return_status,
      "readBasis");
  if (return_status != HighsStatus::kOk) return return_status;
  // Basis read OK: check whether it's consistent with the LP
  if (!isBasisConsistent(model_.lp_, read_basis)) {
    highsLogUser(options_.log_options, HighsLogType::kError,
                 "readBasis: invalid basis\n");
    return HighsStatus::kError;
  }
  // Update the HiGHS basis and invalidate any simplex basis for the model
  basis_ = read_basis;
  basis_.valid = true;
  if (hmos_.size() > 0) {
    clearBasisInterface();
  }
  // Can't use returnFromHighs since...
  return HighsStatus::kOk;
}

HighsStatus Highs::writeModel(const std::string filename) {
  HighsStatus return_status = HighsStatus::kOk;

  // Ensure that the LP is column-wise
<<<<<<< HEAD
  setOrientation(model_.lp_);
=======
  return_status = interpretCallStatus(setOrientation(model_.lp_), return_status,
                                      "setOrientation");
  if (return_status == HighsStatus::kError) return return_status;
>>>>>>> 3cc7f58d
  if (filename == "") {
    // Empty file name: report model on logging stream
    reportModel();
    return_status = HighsStatus::kOk;
  } else {
    Filereader* writer = Filereader::getFilereader(filename);
    if (writer == NULL) {
      highsLogUser(options_.log_options, HighsLogType::kError,
                   "Model file %s not supported\n", filename.c_str());
      return HighsStatus::kError;
    }
    return_status = interpretCallStatus(
        writer->writeModelToFile(options_, filename, model_), return_status,
        "writeModelToFile");
    delete writer;
  }
  return returnFromHighs(return_status);
}

HighsStatus Highs::writeBasis(const std::string filename) {
  HighsStatus return_status = HighsStatus::kOk;
  return_status = interpretCallStatus(
      writeBasisFile(options_.log_options, basis_, filename), return_status,
      "writeBasis");
  return returnFromHighs(return_status);
}

HighsStatus Highs::presolve() {
  if (!haveHmo("presolve")) return HighsStatus::kError;
  HighsStatus return_status = HighsStatus::kOk;

  clearPresolve();
  if (model_.isEmpty()) {
    model_presolve_status_ = HighsPresolveStatus::kNotReduced;
  } else {
    const bool force_presolve = true;
    model_presolve_status_ = runPresolve(force_presolve);
  }

  switch (model_presolve_status_) {
    case HighsPresolveStatus::kNotPresolved: {
      // Shouldn't happen
      assert(model_presolve_status_ != HighsPresolveStatus::kNotPresolved);
      return_status = HighsStatus::kError;
      break;
    }
    case HighsPresolveStatus::kNotReduced:
    case HighsPresolveStatus::kInfeasible:
    case HighsPresolveStatus::kReduced:
    case HighsPresolveStatus::kReducedToEmpty:
    case HighsPresolveStatus::kUnboundedOrInfeasible: {
      // All OK
      if (model_presolve_status_ == HighsPresolveStatus::kInfeasible) {
        // Infeasible model, so indicate that the incumbent model is
        // known as such
        setHighsModelStatusAndInfo(HighsModelStatus::kInfeasible);
      } else if (model_presolve_status_ == HighsPresolveStatus::kNotReduced) {
        // No reduction, so fill Highs presolved model with the
        // incumbent model
        presolved_model_ = model_;
      } else if (model_presolve_status_ == HighsPresolveStatus::kReduced) {
        // Nontrivial reduction, so fill Highs presolved model with the
        // presolved model
        presolved_model_.lp_ = presolve_.getReducedProblem();
      }
      return_status = HighsStatus::kOk;
      break;
    }
    case HighsPresolveStatus::kTimeout: {
      // Timeout, so assume that it's OK to fill the Highs presolved model with
      // the presolved model, but return warning.
      presolved_model_.lp_ = presolve_.getReducedProblem();
      return_status = HighsStatus::kWarning;
      break;
    }
    default: {
      // case HighsPresolveStatus::kError
      setHighsModelStatusAndInfo(HighsModelStatus::kPresolveError);
      return_status = HighsStatus::kError;
    }
  }
  highsLogUser(
      options_.log_options, HighsLogType::kInfo, "Presolve status: %s\n",
      presolve_.presolveStatusToString(model_presolve_status_).c_str());
  return returnFromHighs(return_status);
}

// Checks the options calls presolve and postsolve if needed. Solvers are called
// with callSolveLp(..)
HighsStatus Highs::run() {
  if (!haveHmo("run")) return HighsStatus::kError;
  // Ensure that there is exactly one Highs model object
  assert((HighsInt)hmos_.size() == 1);
  HighsInt min_highs_debug_level =  // kHighsDebugLevelMin;
      kHighsDebugLevelCostly;
#ifdef HiGHSDEV
  min_highs_debug_level =  // kHighsDebugLevelMin;
                           //  kHighsDebugLevelCheap;
      kHighsDebugLevelCostly;
  //  kHighsDebugLevelExpensive;
  //  kHighsDebugLevelMax;
  if (options_.highs_debug_level < min_highs_debug_level)
    highsLogDev(options_.log_options, HighsLogType::kWarning,
                "Highs::run() HiGHSDEV defined, so switching "
                "options_.highs_debug_level "
                "from %" HIGHSINT_FORMAT " to %" HIGHSINT_FORMAT "\n",
                options_.highs_debug_level, min_highs_debug_level);
    //  writeModel("HighsRunModel.mps");
    //  if (model_.lp_.numRow_>0 && model_.lp_.numCol_>0)
    //  writeLpMatrixPicToFile(options_, "LpMatrix", model_.lp_);
#endif
  if (options_.highs_debug_level < min_highs_debug_level)
    options_.highs_debug_level = min_highs_debug_level;

#ifdef OPENMP
  omp_max_threads = omp_get_max_threads();
  assert(omp_max_threads > 0);
#ifdef HiGHSDEV
  if (omp_max_threads <= 0)
    highsLogDev(options_.log_options, HighsLogType::kWarning,
                "WARNING: omp_get_max_threads() returns %" HIGHSINT_FORMAT "\n",
                omp_max_threads);

  highsLogDev(options_.log_options, HighsLogType::kDetailed,
              "Running with %" HIGHSINT_FORMAT " OMP thread(s)\n",
              omp_max_threads);
#endif
#endif
  assert(called_return_from_run);
  if (!called_return_from_run) {
    highsLogDev(options_.log_options, HighsLogType::kError,
                "Highs::run() called with called_return_from_run false\n");
    return HighsStatus::kError;
  }
  // Set this so that calls to returnFromRun() can be checked
  called_return_from_run = false;
  // From here all return statements execute returnFromRun()
  HighsStatus return_status = HighsStatus::kOk;
  HighsStatus call_status;
  // Initialise the HiGHS model status values
  hmos_[0].scaled_model_status_ = HighsModelStatus::kNotset;
  hmos_[0].unscaled_model_status_ = HighsModelStatus::kNotset;
  model_status_ = hmos_[0].scaled_model_status_;
  scaled_model_status_ = hmos_[0].unscaled_model_status_;
  // Clear the run info
  clearInfo();
  // Zero the HiGHS iteration counts
  zeroHighsIterationCounts(iteration_counts_);
  // Start the HiGHS run clock
  timer_.startRunHighsClock();
  // Return immediately if the model has no columns
  if (!model_.lp_.numCol_) {
    setHighsModelStatusAndInfo(HighsModelStatus::kModelEmpty);
    return returnFromRun(HighsStatus::kOk);
  }
  // Return immediately if the model is infeasible due to inconsistent bounds
  if (isBoundInfeasible(options_.log_options, model_.lp_)) {
    setHighsModelStatusAndInfo(HighsModelStatus::kInfeasible);
    return returnFromRun(return_status);
  }
  if (!options_.solver.compare(kHighsChooseString) && model_.isQp()) {
    // Solve the model as a QP
    call_status = callSolveQp();
    return_status =
        interpretCallStatus(call_status, return_status, "callSolveQp");
    return returnFromRun(return_status);
  }

  // Ensure that the LP (and any simplex LP) has the matrix column-wise
<<<<<<< HEAD
  setOrientation(model_.lp_);
  if (hmos_[0].ekk_instance_.status_.valid)
    setOrientation(hmos_[0].ekk_instance_.lp_);
=======
  return_status = interpretCallStatus(setOrientation(model_.lp_), return_status,
                                      "setOrientation");
  if (return_status == HighsStatus::kError) return return_status;
  if (hmos_[0].ekk_instance_.status_.valid) {
    return_status =
        interpretCallStatus(setOrientation(hmos_[0].ekk_instance_.lp_),
                            return_status, "setOrientation");
    if (return_status == HighsStatus::kError) return return_status;
  }
>>>>>>> 3cc7f58d
#ifdef HIGHSDEV
  // Shouldn't have to check validity of the LP since this is done when it is
  // loaded or modified
  call_status = assessLp(model_.lp_, options_);
  // If any errors have been found or normalisation carried out,
  // call_status will be kError or kWarning, so only valid return is OK.
  assert(call_status == HighsStatus::kOk);
  return_status = interpretCallStatus(call_status, return_status, "assessLp");
  if (return_status == HighsStatus::kError) return returnFromRun(return_status);
#endif

  highsSetLogCallback(options_);
#ifdef HiGHSDEV
  if (checkOptions(options_.log_options, options_.records) !=
      OptionStatus::kOk) {
    return_status = HighsStatus::kError;
    return returnFromRun(return_status);
  }
#endif
  if (model_.lp_.model_name_.compare(""))
    highsLogDev(options_.log_options, HighsLogType::kVerbose,
                "Solving model: %s\n", model_.lp_.model_name_.c_str());

  if (!options_.solver.compare(kHighsChooseString) && model_.isMip()) {
    // Solve the model as a MIP
    call_status = callSolveMip();
    return_status =
        interpretCallStatus(call_status, return_status, "callSolveMip");
    return returnFromRun(return_status);
  }

  // Solve the model as an LP
  HighsLp& lp = model_.lp_;
  //
  // Record the initial time and set the component times and postsolve
  // iteration count to -1 to identify whether they are not required
  double initial_time = timer_.readRunHighsClock();
  double this_presolve_time = -1;
  double this_solve_presolved_lp_time = -1;
  double this_postsolve_time = -1;
  double this_solve_original_lp_time = -1;
  HighsInt postsolve_iteration_count = -1;

  // Define identifiers to refer to the HMO of the original LP (0) and
  // the HMO created when using presolve. The index of this HMO is 1
  // when solving a one-off LP, but greater than one if presolve has
  // been called multiple times. It's equal to the size of HMO
  const HighsInt original_hmo = 0;
  const HighsInt presolve_hmo = hmos_.size();
  // Keep track of the hmo that is the most recently solved. By default it's the
  // original LP
  HighsInt solved_hmo = original_hmo;

  if (basis_.valid || options_.presolve == kHighsOffString) {
    // There is a valid basis for the problem or presolve is off
    solved_hmo = original_hmo;
<<<<<<< HEAD
    lp.lp_name_ = "LP without presolve or with basis";
=======
    hmos_[solved_hmo].ekk_instance_.lp_name_ =
        "LP without presolve or with basis";
>>>>>>> 3cc7f58d
    if (basis_.valid) {
      // There is a valid HiGHS basis, so use it to initialise the basis
      // in the HMO to be solved after refining any status values that
      // are simply HighsBasisStatus::kNonbasic
      refineBasis(lp, solution_, basis_);
    }
    this_solve_original_lp_time = -timer_.read(timer_.solve_clock);
    timer_.start(timer_.solve_clock);
    call_status = callSolveLp(hmos_[solved_hmo],
                              "Solving LP without presolve or with basis");
    timer_.stop(timer_.solve_clock);
    this_solve_original_lp_time += timer_.read(timer_.solve_clock);
    return_status =
        interpretCallStatus(call_status, return_status, "callSolveLp");
    if (return_status == HighsStatus::kError)
      return returnFromRun(return_status);
  } else {
    // No HiGHS basis so consider presolve
    //
    // If using IPX to solve the reduced LP, crossover must be run
    // since a basic solution is required by postsolve
    if (options_.solver == kIpmString && !options_.run_crossover) {
      highsLogUser(options_.log_options, HighsLogType::kWarning,
                   "Forcing IPX to use crossover after presolve\n");
      options_.run_crossover = true;
    }
    // Possibly presolve - according to option_.presolve
    const double from_presolve_time = timer_.read(timer_.presolve_clock);
    this_presolve_time = -from_presolve_time;
    timer_.start(timer_.presolve_clock);
    model_presolve_status_ = runPresolve();
    timer_.stop(timer_.presolve_clock);
    const double to_presolve_time = timer_.read(timer_.presolve_clock);
    this_presolve_time += to_presolve_time;
    presolve_.info_.presolve_time = this_presolve_time;

    // Set an illegal local pivot threshold value that's updated after
    // solving the presolved LP - if simplex is used
    double factor_pivot_threshold = -1;

    // Run solver.
    bool have_optimal_solution = false;
    switch (model_presolve_status_) {
      case HighsPresolveStatus::kNotPresolved: {
<<<<<<< HEAD
        assert(solved_hmo == original_hmo);
        lp.lp_name_ = "Original LP";
=======
        hmos_[solved_hmo].ekk_instance_.lp_name_ = "Original LP";
>>>>>>> 3cc7f58d
        this_solve_original_lp_time = -timer_.read(timer_.solve_clock);
        timer_.start(timer_.solve_clock);
        call_status =
            callSolveLp(hmos_[solved_hmo], "Not presolved: solving the LP");
        timer_.stop(timer_.solve_clock);
        this_solve_original_lp_time += timer_.read(timer_.solve_clock);
        return_status =
            interpretCallStatus(call_status, return_status, "callSolveLp");
        if (return_status == HighsStatus::kError)
          return returnFromRun(return_status);
        break;
      }
      case HighsPresolveStatus::kNotReduced: {
<<<<<<< HEAD
        assert(solved_hmo == original_hmo);
        lp.lp_name_ = "Unreduced LP";
=======
        hmos_[solved_hmo].ekk_instance_.lp_name_ = "Unreduced LP";
>>>>>>> 3cc7f58d
        // Log the presolve reductions
        reportPresolveReductions(options_.log_options, lp, false);
        this_solve_original_lp_time = -timer_.read(timer_.solve_clock);
        timer_.start(timer_.solve_clock);
        call_status =
            callSolveLp(hmos_[solved_hmo],
                        "Problem not reduced by presolve: solving the LP");
        timer_.stop(timer_.solve_clock);
        this_solve_original_lp_time += timer_.read(timer_.solve_clock);
        return_status =
            interpretCallStatus(call_status, return_status, "callSolveLp");
        if (return_status == HighsStatus::kError)
          return returnFromRun(return_status);
        break;
      }
      case HighsPresolveStatus::kReduced: {
        const HighsLp& reduced_lp = presolve_.getReducedProblem();
        if (options_.highs_debug_level > min_highs_debug_level) {
          HighsLp check_reduced_lp = presolve_.getReducedProblem();
          // Validate the reduced LP
          call_status = assessLp(check_reduced_lp, options_);
          assert(call_status == HighsStatus::kOk);
          // Look for inconsistent bounds:
          //
          // kError => inconsistency > primal_feasibility_tolerance;
          // kWarning => 0< inconsistency <=
          // primal_feasibility_tolerance
          call_status = cleanBounds(options_, check_reduced_lp);
          assert(call_status == HighsStatus::kOk);
        }
        // Add reduced lp object to vector of HighsModelObject,
        // so the last one in lp_ is the presolved one.

        hmos_.push_back(HighsModelObject(reduced_lp, solution_, basis_,
                                         iteration_counts_, options_, timer_));
        // Log the presolve reductions
        reportPresolveReductions(options_.log_options, lp, reduced_lp);
        // Record the HMO to be solved
        solved_hmo = presolve_hmo;
<<<<<<< HEAD
=======
        hmos_[solved_hmo].ekk_instance_.lp_name_ = "Presolved LP";
>>>>>>> 3cc7f58d
        // Don't try dual cut-off when solving the presolved LP, as the
        // objective values aren't correct
        //	HighsOptions& options = hmos_[solved_hmo].options_;
        //	HighsOptions save_options = options;
        const double save_objective_bound = options_.objective_bound;
        options_.objective_bound = kHighsInf;
        this_solve_presolved_lp_time = -timer_.read(timer_.solve_clock);
        timer_.start(timer_.solve_clock);
        call_status =
            callSolveLp(hmos_[solved_hmo], "Solving the presolved LP");
        timer_.stop(timer_.solve_clock);
        this_solve_presolved_lp_time += timer_.read(timer_.solve_clock);
        if (hmos_[solved_hmo].ekk_instance_.status_.valid) {
          // Record the pivot threshold resulting from solving the presolved LP
          // with simplex
          factor_pivot_threshold =
              hmos_[solved_hmo].ekk_instance_.info_.factor_pivot_threshold;
        }
        // Restore the dual objective cut-off
        options_.objective_bound = save_objective_bound;
        return_status =
            interpretCallStatus(call_status, return_status, "callSolveLp");
        if (return_status == HighsStatus::kError)
          return returnFromRun(return_status);
        have_optimal_solution = hmos_[solved_hmo].scaled_model_status_ ==
                                HighsModelStatus::kOptimal;
        break;
      }
      case HighsPresolveStatus::kReducedToEmpty: {
        reportPresolveReductions(options_.log_options, lp, true);
        // Create a trivial optimal solution for postsolve to use
        clearSolutionUtil(solution_);
        clearBasisUtil(basis_);
        have_optimal_solution = true;
        break;
      }
      case HighsPresolveStatus::kInfeasible: {
        setHighsModelStatusAndInfo(HighsModelStatus::kInfeasible);
        highsLogUser(options_.log_options, HighsLogType::kInfo,
                     "Problem status detected on presolve: %s\n",
                     modelStatusToString(model_status_).c_str());
        return returnFromRun(return_status);
      }
      case HighsPresolveStatus::kUnboundedOrInfeasible: {
        if (options_.allow_unbounded_or_infeasible) {
          setHighsModelStatusAndInfo(HighsModelStatus::kUnboundedOrInfeasible);
          highsLogUser(options_.log_options, HighsLogType::kInfo,
                       "Problem status detected on presolve: %s\n",
                       modelStatusToString(model_status_).c_str());
          return returnFromRun(return_status);
        }
        // Presolve has returned kUnboundedOrInfeasible, but HiGHS
        // can't reurn this. Use primal simplex solver on the original
        // LP
        std::string solver = options_.solver;
        HighsInt simplex_strategy = options_.simplex_strategy;
        options_.solver = "simplex";
        options_.simplex_strategy = kSimplexStrategyPrimal;
        this_solve_original_lp_time = -timer_.read(timer_.solve_clock);
        timer_.start(timer_.solve_clock);
        call_status = callSolveLp(hmos_[original_hmo],
                                  "Solving the original LP with primal simplex "
                                  "to determine infeasible or unbounded");
        timer_.stop(timer_.solve_clock);
        this_solve_original_lp_time += timer_.read(timer_.solve_clock);
        if (return_status == HighsStatus::kError)
          return returnFromRun(return_status);
        setHighsModelStatusBasisSolutionAndInfo();
        assert(model_status_ == HighsModelStatus::kInfeasible ||
               model_status_ == HighsModelStatus::kUnbounded);
        return returnFromRun(return_status);
      }
      case HighsPresolveStatus::kTimeout: {
        setHighsModelStatusAndInfo(HighsModelStatus::kTimeLimit);
        highsLogDev(options_.log_options, HighsLogType::kError,
                    "Presolve reached timeout\n");
        return returnFromRun(HighsStatus::kWarning);
      }
      default: {
        // case HighsPresolveStatus::kError
        setHighsModelStatusAndInfo(HighsModelStatus::kPresolveError);
        highsLogDev(options_.log_options, HighsLogType::kError,
<<<<<<< HEAD
                    "Presolve returned status %s\n",
=======
                    "Presolve returned status %d\n",
>>>>>>> 3cc7f58d
                    (int)model_presolve_status_);
        return returnFromRun(HighsStatus::kError);
      }
    }
    // End of presolve
    assert(model_presolve_status_ == HighsPresolveStatus::kNotPresolved ||
           model_presolve_status_ == HighsPresolveStatus::kNotReduced ||
           model_presolve_status_ == HighsPresolveStatus::kReduced ||
           model_presolve_status_ == HighsPresolveStatus::kReducedToEmpty);

    // Postsolve. Does nothing if there were no reductions during presolve.

    if (have_optimal_solution) {
      assert(hmos_[solved_hmo].scaled_model_status_ ==
                 HighsModelStatus::kOptimal ||
             model_presolve_status_ == HighsPresolveStatus::kReducedToEmpty);
      if (model_presolve_status_ == HighsPresolveStatus::kReduced ||
          model_presolve_status_ == HighsPresolveStatus::kReducedToEmpty) {
        // If presolve is nontrivial, extract the optimal solution
        // and basis for the presolved problem in order to generate
        // the solution and basis for postsolve to use to generate a
        // solution(?) and basis that is, hopefully, optimal. This is
        // confirmed or corrected by hot-starting the simplex solver
        presolve_.data_.recovered_solution_ = solution_;
        presolve_.data_.recovered_basis_ = basis_;

        this_postsolve_time = -timer_.read(timer_.postsolve_clock);
        timer_.start(timer_.postsolve_clock);
        HighsPostsolveStatus postsolve_status = runPostsolve();
        timer_.stop(timer_.postsolve_clock);
        this_postsolve_time += -timer_.read(timer_.postsolve_clock);
        presolve_.info_.postsolve_time = this_postsolve_time;

        if (postsolve_status == HighsPostsolveStatus::kSolutionRecovered) {
          highsLogDev(options_.log_options, HighsLogType::kVerbose,
                      "Postsolve finished\n");
          //
          // Now hot-start the simplex solver for the original_hmo:
          //
          // The original model hasn't been solved, so set up its solution
          // parameters
          resetModelStatusAndSolutionParams(hmos_[original_hmo]);
          // Set solution and its status
          solution_ = presolve_.data_.recovered_solution_;
          solution_.value_valid = true;
          solution_.dual_valid = true;

          // Set basis and its status
          basis_ = presolve_.data_.recovered_basis_;
          basis_.valid = true;

          // Possibly force debug to perform KKT check on what's
          // returned from postsolve
          const bool force_debug = false;
          HighsInt save_highs_debug_level = options_.highs_debug_level;
          if (force_debug) options_.highs_debug_level = kHighsDebugLevelCostly;
<<<<<<< HEAD
          if (debugHighsSolution("After returning from postsolve", options_, lp,
                                 solution_,
                                 basis_) == HighsDebugStatus::kLogicalError)
=======
          if (debugHighsSolution("After returning from postsolve", options_,
                                 model_.lp_, hmos_[original_hmo].solution_,
                                 hmos_[original_hmo].basis_) ==
              HighsDebugStatus::kLogicalError)
>>>>>>> 3cc7f58d
            return returnFromRun(HighsStatus::kError);
          options_.highs_debug_level = save_highs_debug_level;

          // Now hot-start the simplex solver for the original_hmo
          solved_hmo = original_hmo;
          // Save the options to allow the best simplex strategy to
          // be used
          HighsOptions save_options = options_;
          const bool full_logging = false;
          if (full_logging) options_.log_dev_level = kHighsLogDevLevelVerbose;
          // Force the use of simplex to clean up if IPM has been used
          // to solve the presolved problem
          if (options_.solver == kIpmString) options_.solver = kSimplexString;
          options_.simplex_strategy = kSimplexStrategyChoose;
          // Ensure that the parallel solver isn't used
          options_.highs_min_threads = 1;
          options_.highs_max_threads = 1;
          // Use any pivot threshold resulting from solving the presolved LP
          if (factor_pivot_threshold > 0)
            options_.factor_pivot_threshold = factor_pivot_threshold;

          // The basis returned from postsolve is just basic/nonbasic
          // and EKK expects a refined basis, so set it up now
<<<<<<< HEAD
          refineBasis(lp, solution_, basis_);
          assert(solved_hmo == original_hmo);
          lp.lp_name_ = "Postsolve LP";
=======
          refineBasis(model_.lp_, hmos_[original_hmo].solution_,
                      hmos_[original_hmo].basis_);

          hmos_[solved_hmo].ekk_instance_.lp_name_ = "Postsolve LP";
>>>>>>> 3cc7f58d
          HighsInt iteration_count0 = info_.simplex_iteration_count;
          this_solve_original_lp_time = -timer_.read(timer_.solve_clock);
          timer_.start(timer_.solve_clock);
          call_status = callSolveLp(
              hmos_[solved_hmo],
              "Solving the original LP from the solution after postsolve");
          timer_.stop(timer_.solve_clock);
          this_solve_original_lp_time += timer_.read(timer_.solve_clock);
          return_status =
              interpretCallStatus(call_status, return_status, "callSolveLp");
          // Recover the options
          options_ = save_options;
          if (return_status == HighsStatus::kError)
            return returnFromRun(return_status);
          postsolve_iteration_count =
              info_.simplex_iteration_count - iteration_count0;
        } else {
          highsLogUser(options_.log_options, HighsLogType::kError,
                       "Postsolve return status is %d\n",
                       (int)postsolve_status);
          setHighsModelStatusAndInfo(HighsModelStatus::kPostsolveError);
          return returnFromRun(HighsStatus::kError);
        }
      } else {
        // LP was not reduced by presolve, so have simply solved the original LP
        assert(model_presolve_status_ == HighsPresolveStatus::kNotReduced);
        assert(solved_hmo == original_hmo);
      }
    } else {
      // Optimal solution of presolved problem has not been found
      // The original model inherits the solved model's status
      //      hmos_[original_hmo].unscaled_model_status_ =
      //          hmos_[solved_hmo].unscaled_model_status_;
      //      hmos_[original_hmo].scaled_model_status_ =
      //          hmos_[solved_hmo].scaled_model_status_;
    }
  }
  // solved_hmo will be original_hmo unless the presolved LP is found to be
  // infeasible or unbounded, or if the time/iteration limit is reached
  if (solved_hmo != original_hmo) {
    HighsModelStatus solved_model_status =
        hmos_[solved_hmo].unscaled_model_status_;
    assert(solved_model_status == HighsModelStatus::kInfeasible ||
           solved_model_status == HighsModelStatus::kUnbounded ||
           solved_model_status == HighsModelStatus::kUnboundedOrInfeasible ||
           solved_model_status == HighsModelStatus::kTimeLimit ||
           solved_model_status == HighsModelStatus::kIterationLimit);
    setHighsModelStatusAndInfo(solved_model_status);
  } else {
    setHighsModelStatusBasisSolutionAndInfo();
  }
  double lp_solve_final_time = timer_.readRunHighsClock();
  double this_solve_time = lp_solve_final_time - initial_time;
  if (postsolve_iteration_count < 0) {
    highsLogDev(options_.log_options, HighsLogType::kInfo, "Postsolve  : \n");
  } else {
    highsLogDev(options_.log_options, HighsLogType::kInfo,
                "Postsolve  : %" HIGHSINT_FORMAT "\n",
                postsolve_iteration_count);
  }
  highsLogDev(options_.log_options, HighsLogType::kInfo, "Time       : %8.2f\n",
              this_solve_time);
  highsLogDev(options_.log_options, HighsLogType::kInfo, "Time Pre   : %8.2f\n",
              this_presolve_time);
  highsLogDev(options_.log_options, HighsLogType::kInfo, "Time PreLP : %8.2f\n",
              this_solve_presolved_lp_time);
  highsLogDev(options_.log_options, HighsLogType::kInfo, "Time PostLP: %8.2f\n",
              this_solve_original_lp_time);
  if (this_solve_time > 0) {
    highsLogDev(options_.log_options, HighsLogType::kInfo, "For LP %16s",
                lp.model_name_.c_str());
    double sum_time = 0;
    if (this_presolve_time > 0) {
      sum_time += this_presolve_time;
      HighsInt pct = (100 * this_presolve_time) / this_solve_time;
      highsLogDev(options_.log_options, HighsLogType::kInfo,
                  ": Presolve %8.2f (%3" HIGHSINT_FORMAT "%%)",
                  this_presolve_time, pct);
    }
    if (this_solve_presolved_lp_time > 0) {
      sum_time += this_solve_presolved_lp_time;
      HighsInt pct = (100 * this_solve_presolved_lp_time) / this_solve_time;
      highsLogDev(options_.log_options, HighsLogType::kInfo,
                  ": Solve presolved LP %8.2f (%3" HIGHSINT_FORMAT "%%)",
                  this_solve_presolved_lp_time, pct);
    }
    if (this_postsolve_time > 0) {
      sum_time += this_postsolve_time;
      HighsInt pct = (100 * this_postsolve_time) / this_solve_time;
      highsLogDev(options_.log_options, HighsLogType::kInfo,
                  ": Postsolve %8.2f (%3" HIGHSINT_FORMAT "%%)",
                  this_postsolve_time, pct);
    }
    if (this_solve_original_lp_time > 0) {
      sum_time += this_solve_original_lp_time;
      HighsInt pct = (100 * this_solve_original_lp_time) / this_solve_time;
      highsLogDev(options_.log_options, HighsLogType::kInfo,
                  ": Solve original LP %8.2f (%3" HIGHSINT_FORMAT "%%)",
                  this_solve_original_lp_time, pct);
    }
    highsLogDev(options_.log_options, HighsLogType::kInfo, "\n");
    double rlv_time_difference =
        fabs(sum_time - this_solve_time) / this_solve_time;
    if (rlv_time_difference > 0.1)
      highsLogDev(options_.log_options, HighsLogType::kInfo,
                  "Strange: Solve time = %g; Sum times = %g: relative "
                  "difference = %g\n",
                  this_solve_time, sum_time, rlv_time_difference);
  }
  // Assess success according to the scaled model status, unless
  // something worse has happened earlier
  call_status = highsStatusFromHighsModelStatus(scaled_model_status_);
  return_status = interpretCallStatus(call_status, return_status);
  return returnFromRun(return_status);
}

HighsStatus Highs::postsolve(const HighsSolution& solution,
                             const HighsBasis& basis) {
  const bool can_run_postsolve =
      model_presolve_status_ == HighsPresolveStatus::kNotPresolved ||
      model_presolve_status_ == HighsPresolveStatus::kReduced ||
      model_presolve_status_ == HighsPresolveStatus::kReducedToEmpty ||
      model_presolve_status_ == HighsPresolveStatus::kTimeout;
  if (!can_run_postsolve) {
    highsLogUser(
        options_.log_options, HighsLogType::kWarning,
        "Cannot run postsolve with presolve status: %s\n",
        presolve_.presolveStatusToString(model_presolve_status_).c_str());
    return HighsStatus::kWarning;
  }
  HighsStatus return_status = callRunPostsolve(solution, basis);
  return returnFromHighs(return_status);
}

HighsStatus Highs::writeSolution(const std::string filename,
                                 const bool pretty) const {
  HighsStatus return_status = HighsStatus::kOk;
  HighsStatus call_status;
  FILE* file;
  bool html;
  call_status = openWriteFile(filename, "writeSolution", file, html);
  return_status =
      interpretCallStatus(call_status, return_status, "openWriteFile");
  if (return_status == HighsStatus::kError) return return_status;
  writeSolutionToFile(file, model_.lp_, basis_, solution_, pretty);
  if (file != stdout) fclose(file);
  return HighsStatus::kOk;
}

const HighsModelStatus& Highs::getModelStatus(const bool scaled_model) const {
  if (scaled_model) {
    return scaled_model_status_;
  } else {
    return model_status_;
  }
}

HighsStatus Highs::getDualRay(bool& has_dual_ray, double* dual_ray_value) {
  if (!haveHmo("getDualRay")) return HighsStatus::kError;
  return getDualRayInterface(has_dual_ray, dual_ray_value);
}

HighsStatus Highs::getPrimalRay(bool& has_primal_ray,
                                double* primal_ray_value) {
  underDevelopmentLogMessage("getPrimalRay");
  if (!haveHmo("getPrimalRay")) return HighsStatus::kError;
  return getPrimalRayInterface(has_primal_ray, primal_ray_value);
}

HighsStatus Highs::getRanging(HighsRanging& ranging) {
  underDevelopmentLogMessage("getRanging");
  if (!haveHmo("getRanging")) return HighsStatus::kError;
  return getRangingData(ranging, hmos_[0]);
}

HighsStatus Highs::getBasicVariables(HighsInt* basic_variables) {
  if (!haveHmo("getBasicVariables")) return HighsStatus::kError;
  if (basic_variables == NULL) {
    highsLogUser(options_.log_options, HighsLogType::kError,
                 "getBasicVariables: basic_variables is NULL\n");
    return HighsStatus::kError;
  }
  return getBasicVariablesInterface(basic_variables);
}

HighsStatus Highs::getBasisInverseRow(const HighsInt row, double* row_vector,
                                      HighsInt* row_num_nz,
                                      HighsInt* row_indices) {
  if (!haveHmo("getBasisInverseRow")) return HighsStatus::kError;
  if (row_vector == NULL) {
    highsLogUser(options_.log_options, HighsLogType::kError,
                 "getBasisInverseRow: row_vector is NULL\n");
    return HighsStatus::kError;
  }
  // row_indices can be NULL - it's the trigger that determines
  // whether they are identified or not
  HighsInt numRow = model_.lp_.numRow_;
  if (row < 0 || row >= numRow) {
    highsLogUser(options_.log_options, HighsLogType::kError,
                 "Row index %" HIGHSINT_FORMAT
                 " out of range [0, %" HIGHSINT_FORMAT
                 "] in getBasisInverseRow\n",
                 row, numRow - 1);
    return HighsStatus::kError;
  }
  bool has_invert = hmos_[0].ekk_instance_.status_.has_invert;
  if (!has_invert) {
    highsLogUser(options_.log_options, HighsLogType::kError,
                 "No invertible representation for getBasisInverseRow\n");
    return HighsStatus::kError;
  }
  // Compute a row i of the inverse of the basis matrix by solving B^Tx=e_i
  vector<double> rhs;
  rhs.assign(numRow, 0);
  rhs[row] = 1;
  basisSolveInterface(rhs, row_vector, row_num_nz, row_indices, true);
  return HighsStatus::kOk;
}

HighsStatus Highs::getBasisInverseCol(const HighsInt col, double* col_vector,
                                      HighsInt* col_num_nz,
                                      HighsInt* col_indices) {
  if (!haveHmo("getBasisInverseCol")) return HighsStatus::kError;
  if (col_vector == NULL) {
    highsLogUser(options_.log_options, HighsLogType::kError,
                 "getBasisInverseCol: col_vector is NULL\n");
    return HighsStatus::kError;
  }
  // col_indices can be NULL - it's the trigger that determines
  // whether they are identified or not
  HighsInt numRow = model_.lp_.numRow_;
  if (col < 0 || col >= numRow) {
    highsLogUser(options_.log_options, HighsLogType::kError,
                 "Column index %" HIGHSINT_FORMAT
                 " out of range [0, %" HIGHSINT_FORMAT
                 "] in getBasisInverseCol\n",
                 col, numRow - 1);
    return HighsStatus::kError;
  }
  bool has_invert = hmos_[0].ekk_instance_.status_.has_invert;
  if (!has_invert) {
    highsLogUser(options_.log_options, HighsLogType::kError,
                 "No invertible representation for getBasisInverseCol\n");
    return HighsStatus::kError;
  }
  // Compute a col i of the inverse of the basis matrix by solving Bx=e_i
  vector<double> rhs;
  rhs.assign(numRow, 0);
  rhs[col] = 1;
  basisSolveInterface(rhs, col_vector, col_num_nz, col_indices, false);
  return HighsStatus::kOk;
}

HighsStatus Highs::getBasisSolve(const double* Xrhs, double* solution_vector,
                                 HighsInt* solution_num_nz,
                                 HighsInt* solution_indices) {
  if (!haveHmo("getBasisSolve")) return HighsStatus::kError;
  if (Xrhs == NULL) {
    highsLogUser(options_.log_options, HighsLogType::kError,
                 "getBasisSolve: Xrhs is NULL\n");
    return HighsStatus::kError;
  }
  if (solution_vector == NULL) {
    highsLogUser(options_.log_options, HighsLogType::kError,
                 "getBasisSolve: solution_vector is NULL\n");
    return HighsStatus::kError;
  }
  // solution_indices can be NULL - it's the trigger that determines
  // whether they are identified or not
  bool has_invert = hmos_[0].ekk_instance_.status_.has_invert;
  if (!has_invert) {
    highsLogUser(options_.log_options, HighsLogType::kError,
                 "No invertible representation for getBasisSolve\n");
    return HighsStatus::kError;
  }
  HighsInt numRow = model_.lp_.numRow_;
  vector<double> rhs;
  rhs.assign(numRow, 0);
  for (HighsInt row = 0; row < numRow; row++) rhs[row] = Xrhs[row];
  basisSolveInterface(rhs, solution_vector, solution_num_nz, solution_indices,
                      false);
  return HighsStatus::kOk;
}

HighsStatus Highs::getBasisTransposeSolve(const double* Xrhs,
                                          double* solution_vector,
                                          HighsInt* solution_num_nz,
                                          HighsInt* solution_indices) {
  if (!haveHmo("getBasisTransposeSolve")) return HighsStatus::kError;
  if (Xrhs == NULL) {
    highsLogUser(options_.log_options, HighsLogType::kError,
                 "getBasisTransposeSolve: Xrhs is NULL\n");
    return HighsStatus::kError;
  }
  if (solution_vector == NULL) {
    highsLogUser(options_.log_options, HighsLogType::kError,
                 "getBasisTransposeSolve: solution_vector is NULL\n");
    return HighsStatus::kError;
  }
  // solution_indices can be NULL - it's the trigger that determines
  // whether they are identified or not
  bool has_invert = hmos_[0].ekk_instance_.status_.has_invert;
  if (!has_invert) {
    highsLogUser(options_.log_options, HighsLogType::kError,
                 "No invertible representation for getBasisTransposeSolve\n");
    return HighsStatus::kError;
  }
  HighsInt numRow = model_.lp_.numRow_;
  vector<double> rhs;
  rhs.assign(numRow, 0);
  for (HighsInt row = 0; row < numRow; row++) rhs[row] = Xrhs[row];
  basisSolveInterface(rhs, solution_vector, solution_num_nz, solution_indices,
                      true);
  return HighsStatus::kOk;
}

HighsStatus Highs::getReducedRow(const HighsInt row, double* row_vector,
                                 HighsInt* row_num_nz, HighsInt* row_indices,
                                 const double* pass_basis_inverse_row_vector) {
  if (!haveHmo("getReducedRow")) return HighsStatus::kError;
  // Ensure that the LP is column-wise
<<<<<<< HEAD
  setOrientation(model_.lp_);
=======
  HighsStatus return_status = HighsStatus::kOk;
  return_status = interpretCallStatus(setOrientation(model_.lp_), return_status,
                                      "setOrientation");
  if (return_status == HighsStatus::kError) return return_status;
>>>>>>> 3cc7f58d
  HighsLp& lp = model_.lp_;
  if (row_vector == NULL) {
    highsLogUser(options_.log_options, HighsLogType::kError,
                 "getReducedRow: row_vector is NULL\n");
    return HighsStatus::kError;
  }
  // row_indices can be NULL - it's the trigger that determines
  // whether they are identified or not pass_basis_inverse_row_vector
  // NULL - it's the trigger to determine whether it's computed or not
  if (row < 0 || row >= lp.numRow_) {
    highsLogUser(options_.log_options, HighsLogType::kError,
                 "Row index %" HIGHSINT_FORMAT
                 " out of range [0, %" HIGHSINT_FORMAT "] in getReducedRow\n",
                 row, lp.numRow_ - 1);
    return HighsStatus::kError;
  }
  bool has_invert = hmos_[0].ekk_instance_.status_.has_invert;
  if (!has_invert) {
    highsLogUser(options_.log_options, HighsLogType::kError,
                 "No invertible representation for getReducedRow\n");
    return HighsStatus::kError;
  }
  HighsInt numRow = lp.numRow_;
  vector<double> basis_inverse_row;
  double* basis_inverse_row_vector = (double*)pass_basis_inverse_row_vector;
  if (basis_inverse_row_vector == NULL) {
    vector<double> rhs;
    vector<HighsInt> col_indices;
    rhs.assign(numRow, 0);
    rhs[row] = 1;
    basis_inverse_row.resize(numRow, 0);
    // Form B^{-T}e_{row}
    basisSolveInterface(rhs, &basis_inverse_row[0], NULL, NULL, true);
    basis_inverse_row_vector = &basis_inverse_row[0];
  }
  bool return_indices = row_num_nz != NULL;
  if (return_indices) *row_num_nz = 0;
  for (HighsInt col = 0; col < lp.numCol_; col++) {
    double value = 0;
    for (HighsInt el = lp.Astart_[col]; el < lp.Astart_[col + 1]; el++) {
      HighsInt row = lp.Aindex_[el];
      value += lp.Avalue_[el] * basis_inverse_row_vector[row];
    }
    row_vector[col] = 0;
    if (fabs(value) > kHighsTiny) {
      if (return_indices) row_indices[(*row_num_nz)++] = col;
      row_vector[col] = value;
    }
  }
  return HighsStatus::kOk;
}

HighsStatus Highs::getReducedColumn(const HighsInt col, double* col_vector,
                                    HighsInt* col_num_nz,
                                    HighsInt* col_indices) {
  if (!haveHmo("getReducedColumn")) return HighsStatus::kError;
  // Ensure that the LP is column-wise
<<<<<<< HEAD
  setOrientation(model_.lp_);
=======
  HighsStatus return_status = HighsStatus::kOk;
  return_status = interpretCallStatus(setOrientation(model_.lp_), return_status,
                                      "setOrientation");
  if (return_status == HighsStatus::kError) return return_status;
>>>>>>> 3cc7f58d
  HighsLp& lp = model_.lp_;
  if (col_vector == NULL) {
    highsLogUser(options_.log_options, HighsLogType::kError,
                 "getReducedColumn: col_vector is NULL\n");
    return HighsStatus::kError;
  }
  // col_indices can be NULL - it's the trigger that determines
  // whether they are identified or not
  if (col < 0 || col >= lp.numCol_) {
    highsLogUser(options_.log_options, HighsLogType::kError,
                 "Column index %" HIGHSINT_FORMAT
                 " out of range [0, %" HIGHSINT_FORMAT
                 "] in getReducedColumn\n",
                 col, lp.numCol_ - 1);
    return HighsStatus::kError;
  }
  bool has_invert = hmos_[0].ekk_instance_.status_.has_invert;
  if (!has_invert) {
    highsLogUser(options_.log_options, HighsLogType::kError,
                 "No invertible representation for getReducedColumn\n");
    return HighsStatus::kError;
  }
  HighsInt numRow = lp.numRow_;
  vector<double> rhs;
  rhs.assign(numRow, 0);
  for (HighsInt el = lp.Astart_[col]; el < lp.Astart_[col + 1]; el++)
    rhs[lp.Aindex_[el]] = lp.Avalue_[el];
  basisSolveInterface(rhs, col_vector, col_num_nz, col_indices, false);
  return HighsStatus::kOk;
}

HighsStatus Highs::setSolution(const HighsSolution& solution) {
  HighsStatus return_status = HighsStatus::kOk;
  // Check if primal solution is valid.
  if (model_.lp_.numCol_ > 0 &&
      solution.col_value.size() >= model_.lp_.numCol_) {
    // Worth considering the column values
    solution_.col_value = solution.col_value;
    if (model_.lp_.numRow_ > 0) {
      // Worth computing the row values
      solution_.row_value.resize(model_.lp_.numRow_);
      return_status =
          interpretCallStatus(calculateRowValues(model_.lp_, solution_),
                              return_status, "calculateRowValues");
      if (return_status == HighsStatus::kError) return return_status;
    }
    solution_.value_valid = true;
  } else {
    // Primal solution not valid
    solution_.value_valid = false;
  }
  // Check if dual solution is valid.
  if (model_.lp_.numRow_ > 0 &&
      solution.row_dual.size() >= model_.lp_.numRow_) {
    // Worth considering the row duals
    solution_.row_dual = solution.row_dual;
    if (model_.lp_.numCol_ > 0) {
      // Worth computing the column duals
      solution_.col_dual.resize(model_.lp_.numCol_);
      return_status =
          interpretCallStatus(calculateColDuals(model_.lp_, solution_),
                              return_status, "calculateColDuals");
      if (return_status == HighsStatus::kError) return return_status;
    }
    solution_.dual_valid = true;
  } else {
    // Dual solution not valid
    solution_.dual_valid = false;
  }
  return returnFromHighs(return_status);
}

HighsStatus Highs::setBasis(const HighsBasis& basis) {
  // Check the user-supplied basis
  if (!isBasisConsistent(model_.lp_, basis)) {
    highsLogUser(options_.log_options, HighsLogType::kError,
                 "setBasis: invalid basis\n");
    return HighsStatus::kError;
  }
  // Update the HiGHS basis
  basis_ = basis;
  basis_.valid = true;
  // Follow implications of a new HiGHS basis
  newHighsBasis();
  // Can't use returnFromHighs since...
  return HighsStatus::kOk;
}

HighsStatus Highs::setBasis() {
  // Invalidate the basis for HiGHS Don't set to logical basis since
  // that causes presolve to be skipped
  basis_.valid = false;
  // Follow implications of a new HiGHS basis
  newHighsBasis();
  // Can't use returnFromHighs since...
  return HighsStatus::kOk;
}

HighsStatus Highs::addRow(const double lower_bound, const double upper_bound,
                          const HighsInt num_new_nz, const HighsInt* indices,
                          const double* values) {
  HighsInt starts = 0;
  return addRows(1, &lower_bound, &upper_bound, num_new_nz, &starts, indices,
                 values);
}

HighsStatus Highs::addRows(const HighsInt num_new_row,
                           const double* lower_bounds,
                           const double* upper_bounds,
                           const HighsInt num_new_nz, const HighsInt* starts,
                           const HighsInt* indices, const double* values) {
  HighsStatus return_status = HighsStatus::kOk;
  clearPresolve();
  // Check that there is a HighsModelObject
  if (!haveHmo("addRows")) return HighsStatus::kError;
  return_status = interpretCallStatus(
      addRowsInterface(num_new_row, lower_bounds, upper_bounds, num_new_nz,
                       starts, indices, values),
      return_status, "addRows");
  if (return_status == HighsStatus::kError) return HighsStatus::kError;
  return returnFromHighs(return_status);
}

HighsStatus Highs::addCol(const double cost, const double lower_bound,
                          const double upper_bound, const HighsInt num_new_nz,
                          const HighsInt* indices, const double* values) {
  HighsInt starts = 0;
  return addCols(1, &cost, &lower_bound, &upper_bound, num_new_nz, &starts,
                 indices, values);
}

HighsStatus Highs::addCols(const HighsInt num_new_col, const double* costs,
                           const double* lower_bounds,
                           const double* upper_bounds,
                           const HighsInt num_new_nz, const HighsInt* starts,
                           const HighsInt* indices, const double* values) {
  HighsStatus return_status = HighsStatus::kOk;
  clearPresolve();
<<<<<<< HEAD
  if (!haveHmo("addCols")) return false;
=======
  if (!haveHmo("addCols")) return HighsStatus::kError;
>>>>>>> 3cc7f58d
  return_status = interpretCallStatus(
      addColsInterface(num_new_col, costs, lower_bounds, upper_bounds,
                       num_new_nz, starts, indices, values),
      return_status, "addCols");
  if (return_status == HighsStatus::kError) return HighsStatus::kError;
  return returnFromHighs(return_status);
}

HighsStatus Highs::changeObjectiveSense(const ObjSense sense) {
  HighsStatus return_status = HighsStatus::kOk;
  clearPresolve();
<<<<<<< HEAD
  if (!haveHmo("changeObjectiveSense")) return false;
=======
  if (!haveHmo("changeObjectiveSense")) return HighsStatus::kError;
>>>>>>> 3cc7f58d
  HighsStatus call_status;
  call_status = changeObjectiveSenseInterface(sense);
  return_status =
      interpretCallStatus(call_status, return_status, "changeObjectiveSense");
  if (return_status == HighsStatus::kError) return HighsStatus::kError;
  return returnFromHighs(return_status);
}

HighsStatus Highs::changeColIntegrality(const HighsInt col,
                                        const HighsVarType integrality) {
  return changeColsIntegrality(1, &col, &integrality);
}

HighsStatus Highs::changeColsIntegrality(const HighsInt from_col,
                                         const HighsInt to_col,
                                         const HighsVarType* integrality) {
  HighsStatus return_status = HighsStatus::kOk;
  clearPresolve();
  HighsStatus call_status;
  HighsIndexCollection index_collection;
  index_collection.dimension_ = model_.lp_.numCol_;
  index_collection.is_interval_ = true;
  index_collection.from_ = from_col;
  index_collection.to_ = to_col;
  if (!haveHmo("changeColsIntegrality")) return HighsStatus::kError;
  call_status = changeIntegralityInterface(index_collection, integrality);
  return_status =
      interpretCallStatus(call_status, return_status, "changeIntegrality");
  if (return_status == HighsStatus::kError) return HighsStatus::kError;
  return returnFromHighs(return_status);
}

HighsStatus Highs::changeColsIntegrality(const HighsInt num_set_entries,
                                         const HighsInt* set,
                                         const HighsVarType* integrality) {
  if (num_set_entries <= 0) return HighsStatus::kOk;
  HighsStatus return_status = HighsStatus::kOk;
  clearPresolve();
  HighsStatus call_status;
  // Create a local set that is not const since index_collection.set_
  // cannot be const as it may change if the set is not ordered
  vector<HighsInt> local_set{set, set + num_set_entries};
  HighsIndexCollection index_collection;
  index_collection.dimension_ = model_.lp_.numCol_;
  index_collection.is_set_ = true;
  index_collection.set_ = &local_set[0];
  index_collection.set_num_entries_ = num_set_entries;
  if (!haveHmo("changeColsIntegrality")) return HighsStatus::kError;
  call_status = changeIntegralityInterface(index_collection, integrality);
  return_status =
      interpretCallStatus(call_status, return_status, "changeIntegrality");
  if (return_status == HighsStatus::kError) return HighsStatus::kError;
  return returnFromHighs(return_status);
}

HighsStatus Highs::changeColsIntegrality(const HighsInt* mask,
                                         const HighsVarType* integrality) {
  HighsStatus return_status = HighsStatus::kOk;
  clearPresolve();
  HighsStatus call_status;
  // Create a local mask that is not const since
  // index_collection.mask_ cannot be const as it changes when
  // deleting rows/columns
  vector<HighsInt> local_mask{mask, mask + model_.lp_.numCol_};
  HighsIndexCollection index_collection;
  index_collection.dimension_ = model_.lp_.numCol_;
  index_collection.is_mask_ = true;
  index_collection.mask_ = &local_mask[0];
  if (!haveHmo("changeColsIntegrality")) return HighsStatus::kError;
  call_status = changeIntegralityInterface(index_collection, integrality);
  return_status =
      interpretCallStatus(call_status, return_status, "changeIntegrality");
  if (return_status == HighsStatus::kError) return HighsStatus::kError;
  return returnFromHighs(return_status);
}

HighsStatus Highs::changeColCost(const HighsInt col, const double cost) {
  return changeColsCost(1, &col, &cost);
}

HighsStatus Highs::changeColsCost(const HighsInt from_col,
                                  const HighsInt to_col, const double* cost) {
  HighsStatus return_status = HighsStatus::kOk;
  clearPresolve();
  HighsStatus call_status;
  HighsIndexCollection index_collection;
  index_collection.dimension_ = model_.lp_.numCol_;
  index_collection.is_interval_ = true;
  index_collection.from_ = from_col;
  index_collection.to_ = to_col;
  if (!haveHmo("changeColsCost")) return HighsStatus::kError;
  call_status = changeCostsInterface(index_collection, cost);
  return_status =
      interpretCallStatus(call_status, return_status, "changeCosts");
  if (return_status == HighsStatus::kError) return HighsStatus::kError;
  return returnFromHighs(return_status);
}

HighsStatus Highs::changeColsCost(const HighsInt num_set_entries,
                                  const HighsInt* set, const double* cost) {
  if (num_set_entries <= 0) return HighsStatus::kOk;
  HighsStatus return_status = HighsStatus::kOk;
  clearPresolve();
  HighsStatus call_status;
  // Create a local set that is not const since index_collection.set_
  // cannot be const as it may change if the set is not ordered
  vector<HighsInt> local_set{set, set + num_set_entries};
  HighsIndexCollection index_collection;
  index_collection.dimension_ = model_.lp_.numCol_;
  index_collection.is_set_ = true;
  index_collection.set_ = &local_set[0];
  index_collection.set_num_entries_ = num_set_entries;
  if (!haveHmo("changeColsCost")) return HighsStatus::kError;
  call_status = changeCostsInterface(index_collection, cost);
  return_status =
      interpretCallStatus(call_status, return_status, "changeCosts");
  if (return_status == HighsStatus::kError) return HighsStatus::kError;
  return returnFromHighs(return_status);
}

HighsStatus Highs::changeColsCost(const HighsInt* mask, const double* cost) {
  HighsStatus return_status = HighsStatus::kOk;
  clearPresolve();
  HighsStatus call_status;
  // Create a local mask that is not const since
  // index_collection.mask_ cannot be const as it changes when
  // deleting rows/columns
  vector<HighsInt> local_mask{mask, mask + model_.lp_.numCol_};
  HighsIndexCollection index_collection;
  index_collection.dimension_ = model_.lp_.numCol_;
  index_collection.is_mask_ = true;
  index_collection.mask_ = &local_mask[0];
  if (!haveHmo("changeColsCost")) return HighsStatus::kError;
  call_status = changeCostsInterface(index_collection, cost);
  return_status =
      interpretCallStatus(call_status, return_status, "changeCosts");
  if (return_status == HighsStatus::kError) return HighsStatus::kError;
  return returnFromHighs(return_status);
}

HighsStatus Highs::changeColBounds(const HighsInt col, const double lower,
                                   const double upper) {
  return changeColsBounds(1, &col, &lower, &upper);
}

HighsStatus Highs::changeColsBounds(const HighsInt from_col,
                                    const HighsInt to_col, const double* lower,
                                    const double* upper) {
  HighsStatus return_status = HighsStatus::kOk;
  clearPresolve();
  HighsStatus call_status;
  HighsIndexCollection index_collection;
  index_collection.dimension_ = model_.lp_.numCol_;
  index_collection.is_interval_ = true;
  index_collection.from_ = from_col;
  index_collection.to_ = to_col;
  if (!haveHmo("changeColsBounds")) return HighsStatus::kError;
  call_status = changeColBoundsInterface(index_collection, lower, upper);
  return_status =
      interpretCallStatus(call_status, return_status, "changeColBounds");
  if (return_status == HighsStatus::kError) return HighsStatus::kError;
  return returnFromHighs(return_status);
}

HighsStatus Highs::changeColsBounds(const HighsInt num_set_entries,
                                    const HighsInt* set, const double* lower,
                                    const double* upper) {
  if (num_set_entries <= 0) return HighsStatus::kOk;
  HighsStatus return_status = HighsStatus::kOk;
  clearPresolve();
  HighsStatus call_status;
  // Create a local set that is not const since index_collection.set_
  // cannot be const as it may change if the set is not ordered
  vector<HighsInt> local_set{set, set + num_set_entries};
  HighsIndexCollection index_collection;
  index_collection.dimension_ = model_.lp_.numCol_;
  index_collection.is_set_ = true;
  index_collection.set_ = &local_set[0];
  index_collection.set_num_entries_ = num_set_entries;
  if (!haveHmo("changeColsBounds")) return HighsStatus::kError;
  call_status = changeColBoundsInterface(index_collection, lower, upper);
  return_status =
      interpretCallStatus(call_status, return_status, "changeColBounds");
  if (return_status == HighsStatus::kError) return HighsStatus::kError;
  return returnFromHighs(return_status);
}

HighsStatus Highs::changeColsBounds(const HighsInt* mask, const double* lower,
                                    const double* upper) {
  HighsStatus return_status = HighsStatus::kOk;
  clearPresolve();
  HighsStatus call_status;
  // Create a local mask that is not const since
  // index_collection.mask_ cannot be const as it changes when
  // deleting rows/columns
  vector<HighsInt> local_mask{mask, mask + model_.lp_.numCol_};
  HighsIndexCollection index_collection;
  index_collection.dimension_ = model_.lp_.numCol_;
  index_collection.is_mask_ = true;
  index_collection.mask_ = &local_mask[0];
  if (!haveHmo("changeColsBounds")) return HighsStatus::kError;
  call_status = changeColBoundsInterface(index_collection, lower, upper);
  return_status =
      interpretCallStatus(call_status, return_status, "changeColBounds");
  if (return_status == HighsStatus::kError) return HighsStatus::kError;
  return returnFromHighs(return_status);
}

HighsStatus Highs::changeRowBounds(const HighsInt row, const double lower,
                                   const double upper) {
  return changeRowsBounds(1, &row, &lower, &upper);
}

HighsStatus Highs::changeRowsBounds(const HighsInt from_row,
                                    const HighsInt to_row, const double* lower,
                                    const double* upper) {
  HighsStatus return_status = HighsStatus::kOk;
  clearPresolve();
  HighsStatus call_status;
  HighsIndexCollection index_collection;
  index_collection.dimension_ = model_.lp_.numRow_;
  index_collection.is_interval_ = true;
  index_collection.from_ = from_row;
  index_collection.to_ = to_row;
  if (!haveHmo("changeRowsBounds")) return HighsStatus::kError;
  call_status = changeRowBoundsInterface(index_collection, lower, upper);
  return_status =
      interpretCallStatus(call_status, return_status, "changeRowBounds");
  if (return_status == HighsStatus::kError) return HighsStatus::kError;
  return returnFromHighs(return_status);
}

HighsStatus Highs::changeRowsBounds(const HighsInt num_set_entries,
                                    const HighsInt* set, const double* lower,
                                    const double* upper) {
  if (num_set_entries <= 0) return HighsStatus::kOk;
  HighsStatus return_status = HighsStatus::kOk;
  clearPresolve();
  HighsStatus call_status;
  // Create a local set that is not const since index_collection.set_
  // cannot be const as it may change if the set is not ordered
  vector<HighsInt> local_set{set, set + num_set_entries};
  HighsIndexCollection index_collection;
  index_collection.dimension_ = model_.lp_.numRow_;
  index_collection.is_set_ = true;
  index_collection.set_ = &local_set[0];
  index_collection.set_num_entries_ = num_set_entries;
  if (!haveHmo("changeRowsBounds")) return HighsStatus::kError;
  call_status = changeRowBoundsInterface(index_collection, lower, upper);
  return_status =
      interpretCallStatus(call_status, return_status, "changeRowBounds");
  if (return_status == HighsStatus::kError) return HighsStatus::kError;
  return returnFromHighs(return_status);
}

HighsStatus Highs::changeRowsBounds(const HighsInt* mask, const double* lower,
                                    const double* upper) {
  HighsStatus return_status = HighsStatus::kOk;
  clearPresolve();
  HighsStatus call_status;
  // Create a local mask that is not const since
  // index_collection.mask_ cannot be const as it changes when
  // deleting rows/columns
  vector<HighsInt> local_mask{mask, mask + model_.lp_.numRow_};
  HighsIndexCollection index_collection;
  index_collection.dimension_ = model_.lp_.numRow_;
  index_collection.is_mask_ = true;
  index_collection.mask_ = &local_mask[0];
  if (!haveHmo("changeRowsBounds")) return HighsStatus::kError;
  call_status = changeRowBoundsInterface(index_collection, lower, upper);
  return_status =
      interpretCallStatus(call_status, return_status, "changeRowBounds");
  if (return_status == HighsStatus::kError) return HighsStatus::kError;
  return returnFromHighs(return_status);
}

HighsStatus Highs::changeCoeff(const HighsInt row, const HighsInt col,
                               const double value) {
  HighsStatus return_status = HighsStatus::kOk;
  HighsStatus call_status;
  if (!haveHmo("changeCoeff")) return HighsStatus::kError;
  call_status = changeCoefficientInterface(row, col, value);
  return_status =
      interpretCallStatus(call_status, return_status, "changeCoefficient");
  if (return_status == HighsStatus::kError) return HighsStatus::kError;
  return returnFromHighs(return_status);
}

<<<<<<< HEAD
bool Highs::getObjectiveSense(ObjSense& sense) {
  if (!haveHmo("getObjectiveSense")) return false;
  sense = model_.lp_.sense_;
  return true;
=======
HighsStatus Highs::getObjectiveSense(ObjSense& sense) {
  if (!haveHmo("getObjectiveSense")) return HighsStatus::kError;
  sense = model_.lp_.sense_;
  return HighsStatus::kOk;
>>>>>>> 3cc7f58d
}

HighsStatus Highs::getCols(const HighsInt from_col, const HighsInt to_col,
                           HighsInt& num_col, double* costs, double* lower,
                           double* upper, HighsInt& num_nz, HighsInt* start,
                           HighsInt* index, double* value) {
  HighsStatus return_status = HighsStatus::kOk;
  HighsStatus call_status;
  HighsIndexCollection index_collection;
  index_collection.dimension_ = model_.lp_.numCol_;
  index_collection.is_interval_ = true;
  index_collection.from_ = from_col;
  index_collection.to_ = to_col;
  if (!haveHmo("getCols")) return HighsStatus::kError;
  call_status = getColsInterface(index_collection, num_col, costs, lower, upper,
                                 num_nz, start, index, value);
  return_status = interpretCallStatus(call_status, return_status, "getCols");
  if (return_status == HighsStatus::kError) return HighsStatus::kError;
  return returnFromHighs(return_status);
}

HighsStatus Highs::getCols(const HighsInt num_set_entries, const HighsInt* set,
                           HighsInt& num_col, double* costs, double* lower,
                           double* upper, HighsInt& num_nz, HighsInt* start,
                           HighsInt* index, double* value) {
  if (num_set_entries <= 0) return HighsStatus::kOk;
  HighsStatus return_status = HighsStatus::kOk;
  HighsStatus call_status;
  // Create a local set that is not const since index_collection.set_
  // cannot be const as it may change if the set is not ordered
  vector<HighsInt> local_set{set, set + num_set_entries};
  HighsIndexCollection index_collection;
  index_collection.dimension_ = model_.lp_.numCol_;
  index_collection.is_set_ = true;
  index_collection.set_ = &local_set[0];
  index_collection.set_num_entries_ = num_set_entries;
  if (!haveHmo("getCols")) return HighsStatus::kError;
  call_status = getColsInterface(index_collection, num_col, costs, lower, upper,
                                 num_nz, start, index, value);
  return_status = interpretCallStatus(call_status, return_status, "getCols");
  if (return_status == HighsStatus::kError) return HighsStatus::kError;
  return returnFromHighs(return_status);
}

HighsStatus Highs::getCols(const HighsInt* mask, HighsInt& num_col,
                           double* costs, double* lower, double* upper,
                           HighsInt& num_nz, HighsInt* start, HighsInt* index,
                           double* value) {
  HighsStatus return_status = HighsStatus::kOk;
  HighsStatus call_status;
  // Create a local mask that is not const since
  // index_collection.mask_ cannot be const as it changes when
  // deleting rows/columns
  vector<HighsInt> local_mask{mask, mask + model_.lp_.numCol_};
  HighsIndexCollection index_collection;
  index_collection.dimension_ = model_.lp_.numCol_;
  index_collection.is_mask_ = true;
  index_collection.mask_ = &local_mask[0];
  if (!haveHmo("getCols")) return HighsStatus::kError;
  call_status = getColsInterface(index_collection, num_col, costs, lower, upper,
                                 num_nz, start, index, value);
  return_status = interpretCallStatus(call_status, return_status, "getCols");
  if (return_status == HighsStatus::kError) return HighsStatus::kError;
  return returnFromHighs(return_status);
}

HighsStatus Highs::getRows(const HighsInt from_row, const HighsInt to_row,
                           HighsInt& num_row, double* lower, double* upper,
                           HighsInt& num_nz, HighsInt* start, HighsInt* index,
                           double* value) {
  HighsStatus return_status = HighsStatus::kOk;
  HighsStatus call_status;
  HighsIndexCollection index_collection;
  index_collection.dimension_ = model_.lp_.numRow_;
  index_collection.is_interval_ = true;
  index_collection.from_ = from_row;
  index_collection.to_ = to_row;
  if (!haveHmo("getRows")) return HighsStatus::kError;
  call_status = getRowsInterface(index_collection, num_row, lower, upper,
                                 num_nz, start, index, value);
  return_status = interpretCallStatus(call_status, return_status, "getRows");
  if (return_status == HighsStatus::kError) return HighsStatus::kError;
  return returnFromHighs(return_status);
}

HighsStatus Highs::getRows(const HighsInt num_set_entries, const HighsInt* set,
                           HighsInt& num_row, double* lower, double* upper,
                           HighsInt& num_nz, HighsInt* start, HighsInt* index,
                           double* value) {
  if (num_set_entries <= 0) return HighsStatus::kOk;
  HighsStatus return_status = HighsStatus::kOk;
  HighsStatus call_status;
  // Create a local set that is not const since index_collection.set_
  // cannot be const as it may change if the set is not ordered
  vector<HighsInt> local_set{set, set + num_set_entries};
  HighsIndexCollection index_collection;
  index_collection.dimension_ = model_.lp_.numRow_;
  index_collection.is_set_ = true;
  index_collection.set_ = &local_set[0];
  index_collection.set_num_entries_ = num_set_entries;
  if (!haveHmo("getRows")) return HighsStatus::kError;
  call_status = getRowsInterface(index_collection, num_row, lower, upper,
                                 num_nz, start, index, value);
  return_status = interpretCallStatus(call_status, return_status, "getRows");
  if (return_status == HighsStatus::kError) return HighsStatus::kError;
  return returnFromHighs(return_status);
}

HighsStatus Highs::getRows(const HighsInt* mask, HighsInt& num_row,
                           double* lower, double* upper, HighsInt& num_nz,
                           HighsInt* start, HighsInt* index, double* value) {
  HighsStatus return_status = HighsStatus::kOk;
  HighsStatus call_status;
  // Create a local mask that is not const since
  // index_collection.mask_ cannot be const as it changes when
  // deleting rows/columns
  vector<HighsInt> local_mask{mask, mask + model_.lp_.numRow_};
  HighsIndexCollection index_collection;
  index_collection.dimension_ = model_.lp_.numRow_;
  index_collection.is_mask_ = true;
  index_collection.mask_ = &local_mask[0];
  if (!haveHmo("getRows")) return HighsStatus::kError;
  call_status = getRowsInterface(index_collection, num_row, lower, upper,
                                 num_nz, start, index, value);
  return_status = interpretCallStatus(call_status, return_status, "getRows");
  if (return_status == HighsStatus::kError) return HighsStatus::kError;
  return returnFromHighs(return_status);
}

HighsStatus Highs::getCoeff(const HighsInt row, const HighsInt col,
                            double& value) {
  HighsStatus return_status = HighsStatus::kOk;
  HighsStatus call_status;
  if (!haveHmo("getCoeff")) return HighsStatus::kError;
  call_status = getCoefficientInterface(row, col, value);
  return_status =
      interpretCallStatus(call_status, return_status, "getCoefficient");
  if (return_status == HighsStatus::kError) return HighsStatus::kError;
  return returnFromHighs(return_status);
}

HighsStatus Highs::deleteCols(const HighsInt from_col, const HighsInt to_col) {
  HighsStatus return_status = HighsStatus::kOk;
  clearPresolve();
  HighsStatus call_status;
  HighsIndexCollection index_collection;
  index_collection.dimension_ = model_.lp_.numCol_;
  index_collection.is_interval_ = true;
  index_collection.from_ = from_col;
  index_collection.to_ = to_col;
  if (!haveHmo("deleteCols")) return HighsStatus::kError;
  call_status = deleteColsInterface(index_collection);
  return_status = interpretCallStatus(call_status, return_status, "deleteCols");
  if (return_status == HighsStatus::kError) return HighsStatus::kError;
  return returnFromHighs(return_status);
}

HighsStatus Highs::deleteCols(const HighsInt num_set_entries,
                              const HighsInt* set) {
  if (num_set_entries <= 0) return HighsStatus::kOk;
  HighsStatus return_status = HighsStatus::kOk;
  clearPresolve();
  HighsStatus call_status;
  // Create a local set that is not const since index_collection.set_
  // cannot be const as it may change if the set is not ordered
  vector<HighsInt> local_set{set, set + num_set_entries};
  HighsIndexCollection index_collection;
  index_collection.dimension_ = model_.lp_.numCol_;
  index_collection.is_set_ = true;
  index_collection.set_ = &local_set[0];
  index_collection.set_num_entries_ = num_set_entries;
  if (!haveHmo("deleteCols")) return HighsStatus::kError;
  call_status = deleteColsInterface(index_collection);
  return_status = interpretCallStatus(call_status, return_status, "deleteCols");
  if (return_status == HighsStatus::kError) return HighsStatus::kError;
  return returnFromHighs(return_status);
}

HighsStatus Highs::deleteCols(HighsInt* mask) {
  HighsStatus return_status = HighsStatus::kOk;
  clearPresolve();
  HighsStatus call_status;
  HighsIndexCollection index_collection;
  index_collection.dimension_ = model_.lp_.numCol_;
  index_collection.is_mask_ = true;
  index_collection.mask_ = &mask[0];
  if (!haveHmo("deleteCols")) return HighsStatus::kError;
  call_status = deleteColsInterface(index_collection);
  return_status = interpretCallStatus(call_status, return_status, "deleteCols");
  if (return_status == HighsStatus::kError) return HighsStatus::kError;
  return returnFromHighs(return_status);
}

HighsStatus Highs::deleteRows(const HighsInt from_row, const HighsInt to_row) {
  HighsStatus return_status = HighsStatus::kOk;
  clearPresolve();
  HighsStatus call_status;
  HighsIndexCollection index_collection;
  index_collection.dimension_ = model_.lp_.numRow_;
  index_collection.is_interval_ = true;
  index_collection.from_ = from_row;
  index_collection.to_ = to_row;
  if (!haveHmo("deleteRows")) return HighsStatus::kError;
  call_status = deleteRowsInterface(index_collection);
  return_status = interpretCallStatus(call_status, return_status, "deleteRows");
  if (return_status == HighsStatus::kError) return HighsStatus::kError;
  return returnFromHighs(return_status);
}

HighsStatus Highs::deleteRows(const HighsInt num_set_entries,
                              const HighsInt* set) {
  if (num_set_entries <= 0) return HighsStatus::kOk;
  HighsStatus return_status = HighsStatus::kOk;
  clearPresolve();
  HighsStatus call_status;
  // Create a local set that is not const since index_collection.set_
  // cannot be const as it may change if the set is not ordered
  vector<HighsInt> local_set{set, set + num_set_entries};
  HighsIndexCollection index_collection;
  index_collection.dimension_ = model_.lp_.numRow_;
  index_collection.is_set_ = true;
  index_collection.set_ = &local_set[0];
  index_collection.set_num_entries_ = num_set_entries;
  if (!haveHmo("deleteRows")) return HighsStatus::kError;
  call_status = deleteRowsInterface(index_collection);
  return_status = interpretCallStatus(call_status, return_status, "deleteRows");
  if (return_status == HighsStatus::kError) return HighsStatus::kError;
  return returnFromHighs(return_status);
}

HighsStatus Highs::deleteRows(HighsInt* mask) {
  HighsStatus return_status = HighsStatus::kOk;
  clearPresolve();
  HighsStatus call_status;
  HighsIndexCollection index_collection;
  index_collection.dimension_ = model_.lp_.numRow_;
  index_collection.is_mask_ = true;
  index_collection.mask_ = &mask[0];
  if (!haveHmo("deleteRows")) return HighsStatus::kError;
  call_status = deleteRowsInterface(index_collection);
  return_status = interpretCallStatus(call_status, return_status, "deleteRows");
  if (return_status == HighsStatus::kError) return HighsStatus::kError;
  return returnFromHighs(return_status);
}

HighsStatus Highs::scaleCol(const HighsInt col, const double scaleval) {
  HighsStatus return_status = HighsStatus::kOk;
  clearPresolve();
  HighsStatus call_status;
  if (!haveHmo("scaleCol")) return HighsStatus::kError;
  call_status = scaleColInterface(col, scaleval);
  return_status = interpretCallStatus(call_status, return_status, "scaleCol");
  if (return_status == HighsStatus::kError) return HighsStatus::kError;
  return returnFromHighs(return_status);
}

HighsStatus Highs::scaleRow(const HighsInt row, const double scaleval) {
  HighsStatus return_status = HighsStatus::kOk;
  clearPresolve();
  HighsStatus call_status;
  if (!haveHmo("scaleRow")) return HighsStatus::kError;
  call_status = scaleRowInterface(row, scaleval);
  return_status = interpretCallStatus(call_status, return_status, "scaleRow");
  if (return_status == HighsStatus::kError) return HighsStatus::kError;
  return returnFromHighs(return_status);
}

double Highs::getInfinity() { return kHighsInf; }

double Highs::getRunTime() { return timer_.readRunHighsClock(); }

void Highs::deprecationMessage(const std::string method_name,
                               const std::string alt_method_name) const {
  if (alt_method_name.compare("None") == 0) {
    highsLogUser(options_.log_options, HighsLogType::kWarning,
                 "Method %s is deprecated: no alternative method\n",
                 method_name.c_str());
  } else {
    highsLogUser(options_.log_options, HighsLogType::kWarning,
                 "Method %s is deprecated: alternative method is %s\n",
                 method_name.c_str(), alt_method_name.c_str());
  }
}

#ifdef HiGHSDEV
void Highs::reportModelStatusSolutionBasis(const std::string message,
                                           const HighsInt hmo_ix) {
  HighsModelStatus& model_status = model_status_;
  HighsModelStatus& scaled_model_status = scaled_model_status_;
  HighsInt unscaled_primal_solution_status = info_.primal_solution_status;
  HighsInt unscaled_dual_solution_status = info_.dual_solution_status;
  HighsLp& lp = model_.lp_;
  if (hmo_ix >= 0) {
    assert(hmo_ix < (HighsInt)hmos_.size());
    model_status = hmos_[hmo_ix].unscaled_model_status_;
    scaled_model_status = hmos_[hmo_ix].scaled_model_status_;
    unscaled_primal_solution_status =
        hmos_[hmo_ix].solution_params_.primal_solution_status;
    unscaled_dual_solution_status =
        hmos_[hmo_ix].solution_params_.dual_solution_status;
    lp = hmos_[hmo_ix].lp_;
  }
  printf(
      "\n%s\nModel status = %s; Scaled model status = %s; LP(%" HIGHSINT_FORMAT
      ", %" HIGHSINT_FORMAT
      "); solution "
      "([%" HIGHSINT_FORMAT "] %" HIGHSINT_FORMAT ", %" HIGHSINT_FORMAT
      "; [%" HIGHSINT_FORMAT "] %" HIGHSINT_FORMAT ", %" HIGHSINT_FORMAT
      "); basis %" HIGHSINT_FORMAT
      " "
      "(%" HIGHSINT_FORMAT ", %" HIGHSINT_FORMAT ")\n\n",
      message.c_str(), modelStatusToString(model_status).c_str(),
      modelStatusToString(scaled_model_status).c_str(), lp.numCol_, lp.numRow_,
      unscaled_primal_solution_status, (HighsInt)solution_.col_value.size(),
      (HighsInt)solution_.row_value.size(), unscaled_dual_solution_status,
      (HighsInt)solution_.col_dual.size(), (HighsInt)solution_.row_dual.size(),
      basis_.valid, (HighsInt)basis_.col_status.size(),
      (HighsInt)basis_.row_status.size());
}
#endif

std::string Highs::modelStatusToString(
    const HighsModelStatus model_status) const {
  return utilModelStatusToString(model_status);
}

std::string Highs::solutionStatusToString(const HighsInt solution_status) {
  return utilSolutionStatusToString(solution_status);
}

<<<<<<< HEAD
void Highs::setMatrixOrientation(const MatrixOrientation& desired_orientation) {
  setOrientation(model_.lp_, desired_orientation);
}

=======
>>>>>>> 3cc7f58d
// Private methods
HighsPresolveStatus Highs::runPresolve(const bool force_presolve) {
  clearPresolve();
  // Exit if presolve is set to off (unless presolve is forced)
  if (options_.presolve == kHighsOffString && !force_presolve)
    return HighsPresolveStatus::kNotPresolved;

<<<<<<< HEAD
  if (model_.isEmpty()) {
    // Empty models shouldn't reach here, but this status would cause
    // no harm if one did
    assert(1 == 0);
    return HighsPresolveStatus::kNotReduced;
  }

  // Ensure that the LP is column-wise
  setOrientation(model_.lp_);
=======
  // @FlipRowDual Side-stpe presolve until @leona has fixed it wrt row dual flip
  const bool force_no_presolve = false;
  if (force_no_presolve) {
    printf("Forcing no presolve!!\n");
    return HighsPresolveStatus::kNotPresolved;
  }

  // Ensure that the LP is column-wise
  // setOrientation(model_.lp_);

  if (model_.lp_.numCol_ == 0 && model_.lp_.numRow_ == 0)
    return HighsPresolveStatus::kNullError;
>>>>>>> 3cc7f58d

  // Clear info from previous runs if model_.lp_ has been modified.
  double start_presolve = timer_.readRunHighsClock();

  // Set time limit.
  if (options_.time_limit > 0 && options_.time_limit < kHighsInf) {
    double left = options_.time_limit - start_presolve;
    if (left <= 0) {
      highsLogDev(options_.log_options, HighsLogType::kError,
                  "Time limit reached while reading in matrix\n");
      return HighsPresolveStatus::kTimeout;
    }

    highsLogDev(options_.log_options, HighsLogType::kVerbose,
                "Time limit set: reading matrix took %.2g, presolve "
                "time left: %.2g\n",
                start_presolve, left);
  }

  // Presolve.
  presolve_.init(model_.lp_, timer_);
  presolve_.options_ = &options_;
  if (options_.time_limit > 0 && options_.time_limit < kHighsInf) {
    double current = timer_.readRunHighsClock();
    double time_init = current - start_presolve;
    double left = presolve_.options_->time_limit - time_init;
    if (left <= 0) {
      highsLogDev(options_.log_options, HighsLogType::kError,
                  "Time limit reached while copying matrix into presolve.\n");
      return HighsPresolveStatus::kTimeout;
    }
    highsLogDev(options_.log_options, HighsLogType::kVerbose,
                "Time limit set: copying matrix took %.2g, presolve "
                "time left: %.2g\n",
                time_init, left);
  }

  HighsPresolveStatus presolve_return_status = presolve_.run();

  if (presolve_return_status == HighsPresolveStatus::kReduced) {
    // presolve_.run() returns HighsPresolveStatus::kReduced, even if
    // no reductions have taken place - since the presolved problem
    // may have been converted to a minimization, and this must be
    // corrected in postsolve. However, the LP solvers don't require
    // this, and should solve the original LP.
    if (!presolve_.isReduced())
      presolve_return_status = HighsPresolveStatus::kNotReduced;
  }

  highsLogDev(options_.log_options, HighsLogType::kVerbose,
              "presolve_.run() returns status: %s\n",
              presolve_.presolveStatusToString(presolve_return_status).c_str());

  // Update reduction counts.
  switch (presolve_return_status) {
    case HighsPresolveStatus::kReduced: {
<<<<<<< HEAD
      const HighsLp& reduced_lp = presolve_.getReducedProblem();
=======
      HighsLp& reduced_lp = presolve_.getReducedProblem();
>>>>>>> 3cc7f58d
      presolve_.info_.n_cols_removed = model_.lp_.numCol_ - reduced_lp.numCol_;
      presolve_.info_.n_rows_removed = model_.lp_.numRow_ - reduced_lp.numRow_;
      presolve_.info_.n_nnz_removed = (HighsInt)model_.lp_.Avalue_.size() -
                                      (HighsInt)reduced_lp.Avalue_.size();
      break;
    }
    case HighsPresolveStatus::kReducedToEmpty: {
      presolve_.info_.n_cols_removed = model_.lp_.numCol_;
      presolve_.info_.n_rows_removed = model_.lp_.numRow_;
      presolve_.info_.n_nnz_removed = (HighsInt)model_.lp_.Avalue_.size();
      break;
    }
    default:
      break;
  }
  return presolve_return_status;
}

HighsPostsolveStatus Highs::runPostsolve() {
  bool solution_ok = isSolutionRightSize(presolve_.getReducedProblem(),
                                         presolve_.data_.recovered_solution_);
  if (!solution_ok) return HighsPostsolveStatus::kReducedSolutionDimenionsError;

  presolve_.data_.postSolveStack.undo(options_,
                                      presolve_.data_.recovered_solution_,
                                      presolve_.data_.recovered_basis_);

  if (model_.lp_.sense_ == ObjSense::kMaximize)
<<<<<<< HEAD
    presolve_.negateReducedLpColDuals();
=======
    presolve_.negateReducedLpColDuals(true);
>>>>>>> 3cc7f58d

  return HighsPostsolveStatus::kSolutionRecovered;
}

void Highs::clearPresolve() {
  model_presolve_status_ = HighsPresolveStatus::kNotPresolved;
<<<<<<< HEAD
  presolved_model_.clear();
=======
>>>>>>> 3cc7f58d
  presolve_.clear();
}

void Highs::clearUserSolverData() {
  clearModelStatus();
  clearSolution();
  clearBasis();
  clearInfo();
}

void Highs::clearModelStatus() {
  model_status_ = HighsModelStatus::kNotset;
  scaled_model_status_ = HighsModelStatus::kNotset;
}

void Highs::clearSolution() {
  info_.primal_solution_status = kSolutionStatusNone;
  info_.dual_solution_status = kSolutionStatusNone;
  clearSolutionUtil(solution_);
}

void Highs::clearBasis() { clearBasisUtil(basis_); }

void Highs::clearInfo() { info_.clear(); }

// The method below runs calls solveLp to solve the LP associated with
// a particular model, integrating the iteration counts into the
// overall values in HighsInfo
HighsStatus Highs::callSolveLp(HighsModelObject& highs_model_object,
                               const string message) {
  HighsStatus return_status = HighsStatus::kOk;
  HighsStatus call_status;

  // Check that the model isn't row-wise
  assert(model_.lp_.orientation_ != MatrixOrientation::kRowwise);
<<<<<<< HEAD
=======

  // Copy the LP solver iteration counts to this model so that they
  // are updated
  hmos_[model_index].iteration_counts_ = iteration_counts_;
>>>>>>> 3cc7f58d

  // Solve the LP
  call_status = solveLp(highs_model_object, message);
  return_status = interpretCallStatus(call_status, return_status, "solveLp");
  if (return_status == HighsStatus::kError) return return_status;

  return return_status;
}

HighsStatus Highs::callSolveQp() {
  HighsStatus return_status = HighsStatus::kOk;
  // Check that the model isn't row-wise - not yet in master
  HighsLp& lp = model_.lp_;
  HighsHessian& hessian = model_.hessian_;
  assert(lp.orientation_ != MatrixOrientation::kRowwise);
  //
  // Run the QP solver
  return_status = HighsStatus::kError;
  /*
  Instance instance(lp.numCol_, lp.numRow_);


  instance.num_con = lp.numRow_;
  instance.num_var = lp.numCol_;

  instance.A.mat.num_col = lp.numCol_;
  instance.A.mat.num_row = lp.numRow_;
  instance.A.mat.start = lp.Astart_;
  instance.A.mat.index = lp.Aindex_;
  instance.A.mat.value = lp.Avalue_;
  instance.c.value = lp.colCost_;
  instance.con_lo = lp.rowLower_;
  instance.con_up = lp.rowUpper_;
  instance.var_lo = lp.colLower_;
  instance.var_up = lp.colUpper_;
  instance.Q.mat.num_col = lp.numCol_;
  instance.Q.mat.num_row = lp.numCol_;
  instance.Q.mat.start = hessian.q_start_;
  instance.Q.mat.index = hessian.q_index_;
  instance.Q.mat.value = hessian.q_value_;

  if (lp.sense_ != ObjSense::kMinimize) {
    for (double& i : instance.c.value) {
      i *= -1.0;
    }
  }

  Runtime runtime(instance);

  runtime.settings.reportingfequency = 1000;
  runtime.endofiterationevent.subscribe(reportIteration);
  runtime.settings.iterationlimit = std::numeric_limits<int>::max();
  runtime.settings.ratiotest = new RatiotestTwopass(instance, 0.000000001,
  0.000001); Solver solver(runtime); solver.solve();





  //
  // Cheating now, but need to set this honestly!
  HighsStatus call_status = HighsStatus::kOk;
  return_status =
      interpretCallStatus(call_status, return_status, "QpSolver");
  if (return_status == HighsStatus::kError) return return_status;
  // Cheating now, but need to set this honestly!
  scaled_model_status_ = runtime.status == ProblemStatus::OPTIMAL ?
  HighsModelStatus::kOptimal : runtime.status == ProblemStatus::UNBOUNDED ?
  HighsModelStatus::kUnbounded : HighsModelStatus::kInfeasible; model_status_ =
  scaled_model_status_;
  // Set the values in HighsInfo instance info_
  info_.qp_iteration_count = runtime.statistics.num_iterations;
  info_.simplex_iteration_count = runtime.statistics.phase1_iterations;
  info_.ipm_iteration_count = -1;
  info_.crossover_iteration_count = -1;
  info_.primal_status = runtime.status == ProblemStatus::OPTIMAL ?
  SolutionStatus::kSolutionStatusFeasible :
  SolutionStatus::kSolutionStatusInfeasible; info_.dual_status = runtime.status
  == ProblemStatus::OPTIMAL ? SolutionStatus::kSolutionStatusFeasible :
  SolutionStatus::kSolutionStatusInfeasible; info_.objective_function_value =
  runtime.instance.objval(runtime.primal); info_.num_primal_infeasibilities =
  -1;  // Not known
  // Are the violations max or sum?
  info_.max_primal_infeasibility =0.0; //
  info_.sum_primal_infeasibilities = -1;  // Not known
  info_.num_dual_infeasibilities = -1;    // Not known
  info_.max_dual_infeasibility = -1;      // Not known
  info_.sum_dual_infeasibilities = -1;    // Not known
  // The solution needs to be here, but just resize it for now

  info_.primal_status = SolutionStatus::kSolutionStatusFeasible;
  solution_.col_value.resize(lp.numCol_);
  solution_.col_dual.resize(lp.numCol_);
  for (int iCol = 0; iCol < lp.numCol_; iCol++) {
    solution_.col_value[iCol] = runtime.primal.value[iCol]; //
    solution_.col_dual[iCol] = runtime.dualvar.value[iCol];
  }

  solution_.row_value.resize(lp.numRow_);
  solution_.row_dual.resize(lp.numRow_);
  for (int iRow = 0; iRow < lp.numRow_; iRow++) {
    solution_.row_value[iRow] = runtime.rowactivity.value[iRow];
    solution_.row_dual[iRow] = runtime.dualcon.value[iRow];
  }
  */
  return return_status;
}

HighsStatus Highs::callSolveQp() {
  HighsStatus return_status = HighsStatus::kOk;
  // Check that the model isn't row-wise - not yet in master
  HighsLp& lp = model_.lp_;
  HighsHessian& hessian = model_.hessian_;
  assert(lp.orientation_ != MatrixOrientation::kRowwise);
  //
  // Run the QP solver
  return_status = HighsStatus::kError;
  /*
  Instance instance(lp.numCol_, lp.numRow_);


  instance.num_con = lp.numRow_;
  instance.num_var = lp.numCol_;

  instance.A.mat.num_col = lp.numCol_;
  instance.A.mat.num_row = lp.numRow_;
  instance.A.mat.start = lp.Astart_;
  instance.A.mat.index = lp.Aindex_;
  instance.A.mat.value = lp.Avalue_;
  instance.c.value = lp.colCost_;
  instance.con_lo = lp.rowLower_;
  instance.con_up = lp.rowUpper_;
  instance.var_lo = lp.colLower_;
  instance.var_up = lp.colUpper_;
  instance.Q.mat.num_col = lp.numCol_;
  instance.Q.mat.num_row = lp.numCol_;
  instance.Q.mat.start = hessian.q_start_;
  instance.Q.mat.index = hessian.q_index_;
  instance.Q.mat.value = hessian.q_value_;

  if (lp.sense_ != ObjSense::kMinimize) {
    for (double& i : instance.c.value) {
      i *= -1.0;
    }
  }

  Runtime runtime(instance);

  runtime.settings.reportingfequency = 1000;
  runtime.endofiterationevent.subscribe(reportIteration);
  runtime.settings.iterationlimit = std::numeric_limits<int>::max();
  runtime.settings.ratiotest = new RatiotestTwopass(instance, 0.000000001,
  0.000001); Solver solver(runtime); solver.solve();





  //
  // Cheating now, but need to set this honestly!
  HighsStatus call_status = HighsStatus::kOk;
  return_status =
      interpretCallStatus(call_status, return_status, "QpSolver");
  if (return_status == HighsStatus::kError) return return_status;
  // Cheating now, but need to set this honestly!
  scaled_model_status_ = runtime.status == ProblemStatus::OPTIMAL ?
  HighsModelStatus::kOptimal : runtime.status == ProblemStatus::UNBOUNDED ?
  HighsModelStatus::kUnbounded : HighsModelStatus::kInfeasible; model_status_ =
  scaled_model_status_;
  // Set the values in HighsInfo instance info_
  info_.qp_iteration_count = runtime.statistics.num_iterations;
  info_.simplex_iteration_count = runtime.statistics.phase1_iterations;
  info_.ipm_iteration_count = -1;
  info_.crossover_iteration_count = -1;
  info_.primal_status = runtime.status == ProblemStatus::OPTIMAL ?
  SolutionStatus::kSolutionStatusFeasible :
  SolutionStatus::kSolutionStatusInfeasible; info_.dual_status = runtime.status
  == ProblemStatus::OPTIMAL ? SolutionStatus::kSolutionStatusFeasible :
  SolutionStatus::kSolutionStatusInfeasible; info_.objective_function_value =
  runtime.instance.objval(runtime.primal); info_.num_primal_infeasibilities =
  -1;  // Not known
  // Are the violations max or sum?
  info_.max_primal_infeasibility =0.0; //
  info_.sum_primal_infeasibilities = -1;  // Not known
  info_.num_dual_infeasibilities = -1;    // Not known
  info_.max_dual_infeasibility = -1;      // Not known
  info_.sum_dual_infeasibilities = -1;    // Not known
  // The solution needs to be here, but just resize it for now

  info_.primal_status = SolutionStatus::kSolutionStatusFeasible;
  solution_.col_value.resize(lp.numCol_);
  solution_.col_dual.resize(lp.numCol_);
  for (int iCol = 0; iCol < lp.numCol_; iCol++) {
    solution_.col_value[iCol] = runtime.primal.value[iCol]; //
    solution_.col_dual[iCol] = runtime.dualvar.value[iCol];
  }

  solution_.row_value.resize(lp.numRow_);
  solution_.row_dual.resize(lp.numRow_);
  for (int iRow = 0; iRow < lp.numRow_; iRow++) {
    solution_.row_value[iRow] = runtime.rowactivity.value[iRow];
    solution_.row_dual[iRow] = runtime.dualcon.value[iRow];
  }
  */
  return return_status;
}

HighsStatus Highs::callSolveMip() {
  HighsStatus return_status = HighsStatus::kOk;
  // Ensure that any solver data for users in Highs class members are
  // cleared
  clearUserSolverData();
  // Run the MIP solver
  HighsInt log_dev_level = options_.log_dev_level;
  //  options_.log_dev_level = kHighsLogDevLevelInfo;
  // Check that the model isn't row-wise
  assert(model_.lp_.orientation_ != MatrixOrientation::kRowwise);
  HighsMipSolver solver(options_, model_.lp_, solution_);
  solver.run();
  options_.log_dev_level = log_dev_level;
  HighsStatus call_status = HighsStatus::kOk;
  return_status =
      interpretCallStatus(call_status, return_status, "HighsMipSolver::solver");
  if (return_status == HighsStatus::kError) return return_status;
  scaled_model_status_ = solver.modelstatus_;
  model_status_ = scaled_model_status_;
  // Use generic method to set data required for info
  HighsSolutionParams solution_params;
  solution_params.primal_feasibility_tolerance =
      options_.primal_feasibility_tolerance;
  solution_params.dual_feasibility_tolerance =
      options_.dual_feasibility_tolerance;
  if (solver.solution_objective_ != kHighsInf) {
    // There is a primal solution
    HighsInt solver_solution_size = solver.solution_.size();
    assert(solver_solution_size >= model_.lp_.numCol_);
    solution_.col_value.resize(model_.lp_.numCol_);
    solution_.row_value.assign(model_.lp_.numRow_, 0);
    for (HighsInt iCol = 0; iCol < model_.lp_.numCol_; iCol++) {
      double value = solver.solution_[iCol];
      for (HighsInt iEl = model_.lp_.Astart_[iCol];
           iEl < model_.lp_.Astart_[iCol + 1]; iEl++) {
        HighsInt iRow = model_.lp_.Aindex_[iEl];
        solution_.row_value[iRow] += value * model_.lp_.Avalue_[iEl];
      }
      solution_.col_value[iCol] = value;
    }
    solution_.value_valid = true;
  } else {
    // There is no primal solution: should be so by default
    assert(!solution_.value_valid);
  }
  // There is no dual solution: should be so by default
  assert(!solution_.dual_valid);
  // There is no basis: should be so by default
  assert(!basis_.valid);
  getKktFailures(model_.lp_, solution_, basis_, solution_params);
  // Set the values in HighsInfo instance info_.
  solution_params.objective_function_value = solver.solution_objective_;
  //  Most come from solution_params...
  copyFromSolutionParams(info_, solution_params);
  // ... but others are MIP-specific.
  info_.mip_node_count = solver.node_count_;
  info_.mip_dual_bound = solver.dual_bound_;
  info_.mip_gap =
      100 * std::abs(info_.objective_function_value - info_.mip_dual_bound) /
      std::max(1.0, std::abs(info_.objective_function_value));
  info_.valid = true;
  return return_status;
}

HighsStatus Highs::callRunPostsolve(const HighsSolution& solution,
                                    const HighsBasis& basis) {
  if (!haveHmo("postsolve")) return HighsStatus::kError;
  HighsStatus return_status = HighsStatus::kOk;
<<<<<<< HEAD
  assert((int)hmos_.size() == 1);
  const HighsLp& presolved_lp = presolve_.getReducedProblem();

  const bool solution_ok = isSolutionRightSize(presolved_lp, solution);
  if (!solution_ok) {
    highsLogUser(options_.log_options, HighsLogType::kError,
                 "Solution provided to postsolve is incorrect size\n");
    return HighsStatus::kError;
  }
  const bool basis_ok = isBasisConsistent(presolved_lp, basis);
  if (!basis_ok) {
    highsLogUser(options_.log_options, HighsLogType::kError,
                 "Basis provided to postsolve is incorrect size\n");
    return HighsStatus::kError;
  }
  presolve_.data_.recovered_solution_ = solution;
  presolve_.data_.recovered_basis_ = basis;

  HighsInt postsolve_iteration_count = -1;
  HighsPostsolveStatus postsolve_status = runPostsolve();
  if (postsolve_status == HighsPostsolveStatus::kSolutionRecovered) {
    highsLogDev(options_.log_options, HighsLogType::kVerbose,
                "Postsolve finished\n");
    resetModelStatusAndSolutionParams(hmos_[0]);

    solution_ = presolve_.data_.recovered_solution_;
    solution_.value_valid = true;
    solution_.dual_valid = true;

    // Set basis and its status
    basis_ = presolve_.data_.recovered_basis_;
    basis_.valid = true;

    // The basis returned from postsolve is just basic/nonbasic
    // and EKK expects a refined basis, so set it up now
    refineBasis(model_.lp_, solution_, basis_);

    HighsOptions save_options = options_;
    const bool full_logging = false;
    if (full_logging) options_.log_dev_level = kHighsLogDevLevelVerbose;
    // Force the use of simplex to clean up if IPM has been used
    // to solve the presolved problem
    if (options_.solver == kIpmString) options_.solver = kSimplexString;
    options_.simplex_strategy = kSimplexStrategyChoose;
    // Ensure that the parallel solver isn't used
    options_.highs_min_threads = 1;
    options_.highs_max_threads = 1;
    // Use any pivot threshold resulting from solving the presolved LP
    //    if (factor_pivot_threshold > 0)
    //      options_.factor_pivot_threshold = factor_pivot_threshold;

    HighsInt iteration_count0 = info_.simplex_iteration_count;
    model_.lp_.lp_name_ = "Postsolve LP";
    HighsStatus call_status = callSolveLp(
        hmos_[0], "Solving the original LP from the solution after postsolve");
    return_status =
        interpretCallStatus(call_status, return_status, "callSolveLp");
    options_ = save_options;
    if (return_status == HighsStatus::kError)
      return returnFromRun(return_status);
    postsolve_iteration_count =
        info_.simplex_iteration_count - iteration_count0;
  } else {
    highsLogUser(options_.log_options, HighsLogType::kError,
                 "Postsolve return status is %d\n", (int)postsolve_status);
    setHighsModelStatusAndInfo(HighsModelStatus::kPostsolveError);
    return returnFromRun(HighsStatus::kError);
  }
  HighsModelStatus solved_model_status = hmos_[0].unscaled_model_status_;
  setHighsModelStatusAndInfo(solved_model_status);
  if (postsolve_iteration_count < 0) {
    highsLogDev(options_.log_options, HighsLogType::kInfo, "Postsolve  : \n");
  } else {
    highsLogDev(options_.log_options, HighsLogType::kInfo,
                "Postsolve  : %" HIGHSINT_FORMAT "\n",
                postsolve_iteration_count);
  }
  HighsStatus call_status =
      highsStatusFromHighsModelStatus(scaled_model_status_);
  return_status = interpretCallStatus(call_status, return_status);
  return return_status;
}

void Highs::reportModel() {
  reportLp(options_.log_options, model_.lp_, HighsLogType::kVerbose);
  //  reportHessian();
=======
  HighsStatus call_status;
  FILE* file;
  bool html;
  call_status = openWriteFile(filename, "writeSolution", file, html);
  return_status =
      interpretCallStatus(call_status, return_status, "openWriteFile");
  if (return_status == HighsStatus::kError) return return_status;
  writeSolutionToFile(file, model_.lp_, basis_, solution_, pretty);
  if (file != stdout) fclose(file);
  return HighsStatus::kOk;
>>>>>>> 3cc7f58d
}

void Highs::reportModel() {
  reportLp(options_.log_options, model_.lp_, HighsLogType::kVerbose);
  //  reportHessian();
}

// Actions to take if there is a new Highs basis
void Highs::newHighsBasis() {
  if (hmos_.size() > 0) {
    // Clear any simplex basis
    clearBasisInterface();
  }
}

// Ensure that the HiGHS solution and basis have the same size as the
// model, and that the HiGHS basis is kept up-to-date with any solved
// basis
void Highs::forceHighsSolutionBasisSize() {
  // Ensure that the HiGHS solution vectors are the right size
  solution_.col_value.resize(model_.lp_.numCol_);
  solution_.row_value.resize(model_.lp_.numRow_);
  solution_.col_dual.resize(model_.lp_.numCol_);
  solution_.row_dual.resize(model_.lp_.numRow_);
  // Ensure that the HiGHS basis vectors are the right size,
  // invalidating the basis if they aren't
  if ((HighsInt)basis_.col_status.size() != model_.lp_.numCol_) {
    basis_.col_status.resize(model_.lp_.numCol_);
    basis_.valid = false;
  }
  if ((HighsInt)basis_.row_status.size() != model_.lp_.numRow_) {
    basis_.row_status.resize(model_.lp_.numRow_);
    basis_.valid = false;
  }
}

void Highs::setHighsModelStatusAndInfo(const HighsModelStatus model_status) {
  clearUserSolverData();
  model_status_ = model_status;
  scaled_model_status_ = model_status_;
  info_.simplex_iteration_count = iteration_counts_.simplex;
  info_.ipm_iteration_count = iteration_counts_.ipm;
  info_.crossover_iteration_count = iteration_counts_.crossover;
  info_.valid = true;
}

void Highs::setHighsModelStatusBasisSolutionAndInfo() {
  assert(haveHmo("setHighsModelStatusBasisSolutionAndInfo"));
<<<<<<< HEAD
  // Was clearUserSolverData(); but just clear ModelStatus and Info
  // now that solution and basis in HMO are references to the Highs
  // solution and basis
  clearModelStatus();
  clearInfo();
=======
  clearUserSolverData();
>>>>>>> 3cc7f58d

  model_status_ = hmos_[0].unscaled_model_status_;
  scaled_model_status_ = hmos_[0].scaled_model_status_;

  info_.simplex_iteration_count = iteration_counts_.simplex;
  info_.ipm_iteration_count = iteration_counts_.ipm;
  info_.crossover_iteration_count = iteration_counts_.crossover;

  HighsSolutionParams& solution_params = hmos_[0].solution_params_;
  info_.primal_solution_status = solution_params.primal_solution_status;
  info_.dual_solution_status = solution_params.dual_solution_status;
  info_.objective_function_value = solution_params.objective_function_value;
  info_.num_primal_infeasibilities = solution_params.num_primal_infeasibility;
  info_.max_primal_infeasibility = solution_params.max_primal_infeasibility;
  info_.sum_primal_infeasibilities = solution_params.sum_primal_infeasibility;
  info_.num_dual_infeasibilities = solution_params.num_dual_infeasibility;
  info_.max_dual_infeasibility = solution_params.max_dual_infeasibility;
  info_.sum_dual_infeasibilities = solution_params.sum_dual_infeasibility;
  info_.valid = true;
}

HighsStatus Highs::openWriteFile(const string filename,
                                 const string method_name, FILE*& file,
                                 bool& html) const {
  html = false;
  if (filename == "") {
    // Empty file name: use stdout
    file = stdout;
  } else {
    file = fopen(filename.c_str(), "w");
    if (file == 0) {
      highsLogUser(options_.log_options, HighsLogType::kError,
                   "Cannot open writeable file \"%s\" in %s\n",
                   filename.c_str(), method_name.c_str());
      return HighsStatus::kError;
    }
    const char* dot = strrchr(filename.c_str(), '.');
    if (dot && dot != filename) html = strcmp(dot + 1, "html") == 0;
  }
  return HighsStatus::kOk;
}

HighsStatus Highs::getUseModelStatus(
    HighsModelStatus& use_model_status,
    const double unscaled_primal_feasibility_tolerance,
    const double unscaled_dual_feasibility_tolerance,
    const bool rerun_from_logical_basis) {
  if (model_status_ != HighsModelStatus::kNotset) {
    use_model_status = model_status_;
  } else {
    // Handle the case where the status of the unscaled model is not set
    HighsStatus return_status = HighsStatus::kOk;
    HighsStatus call_status;
    const double report = false;  // true;//
    if (unscaledOptimal(unscaled_primal_feasibility_tolerance,
                        unscaled_dual_feasibility_tolerance, report)) {
      use_model_status = HighsModelStatus::kOptimal;
    } else if (rerun_from_logical_basis) {
      std::string save_presolve = options_.presolve;
      basis_.valid = false;
      options_.presolve = kHighsOnString;
      call_status = run();
      return_status = interpretCallStatus(call_status, return_status, "run()");
      options_.presolve = save_presolve;
      if (return_status == HighsStatus::kError) return return_status;

      if (report)
        printf(
            "Unscaled model status was NOTSET: after running from logical "
            "basis it is %s\n",
            modelStatusToString(model_status_).c_str());

      if (model_status_ != HighsModelStatus::kNotset) {
        use_model_status = model_status_;
      } else if (unscaledOptimal(unscaled_primal_feasibility_tolerance,
                                 unscaled_dual_feasibility_tolerance, report)) {
        use_model_status = HighsModelStatus::kOptimal;
      }
    } else {
      // Nothing to be done: use original unscaled model status
      use_model_status = model_status_;
    }
  }
  return HighsStatus::kOk;
}

bool Highs::unscaledOptimal(const double unscaled_primal_feasibility_tolerance,
                            const double unscaled_dual_feasibility_tolerance,
                            const bool report) {
  if (scaled_model_status_ == HighsModelStatus::kOptimal) {
    const double max_primal_infeasibility = info_.max_primal_infeasibility;
    const double max_dual_infeasibility = info_.max_dual_infeasibility;
    if (report)
      printf(
          "Scaled model status is OPTIMAL: max unscaled (primal / dual) "
          "infeasibilities are (%g / %g)\n",
          max_primal_infeasibility, max_dual_infeasibility);
    if ((max_primal_infeasibility > unscaled_primal_feasibility_tolerance) ||
        (max_dual_infeasibility > unscaled_dual_feasibility_tolerance)) {
      printf(
          "Use model status of NOTSET since max unscaled (primal / dual) "
          "infeasibilities are (%g / %g)\n",
          max_primal_infeasibility, max_dual_infeasibility);
    } else {
      if (report)
        printf(
            "Set unscaled model status to OPTIMAL since unscaled "
            "infeasibilities are tolerable\n");
      return true;
    }
  }
  return false;
}

bool Highs::haveHmo(const string method_name) const {
  bool have_hmo = hmos_.size() > 0;
#ifdef HiGHSDEV
  if (!have_hmo)
    highsLogUser(options_.log_options, HighsLogType::kError,
                 "Method %s called without any HighsModelObject\n",
                 method_name.c_str());
#endif
  assert(have_hmo);
  return have_hmo;
}

// Applies checks before returning from run()
HighsStatus Highs::returnFromRun(const HighsStatus run_return_status) {
  assert(!called_return_from_run);
  HighsStatus return_status =
      highsStatusFromHighsModelStatus(scaled_model_status_);
  assert(return_status == run_return_status);
  //  return_status = run_return_status;
  if (hmos_.size() == 0) {
    // No model has been loaded: ensure that any solver data for users
    // in Highs class members are cleared
    clearUserSolverData();
    // Record that returnFromRun() has been called, and stop the Highs
    // run clock
    called_return_from_run = true;
    return returnFromHighs(return_status);
  }
  // A model has been loaded: remove any additional HMO created when solving
  if (hmos_.size() > 1) hmos_.pop_back();
  // There should be only one entry in hmos_
  assert((HighsInt)hmos_.size() == 1);
  // Make sure that the unscaled status, solution, basis and info
  // are consistent with the scaled status
#ifdef HiGHSDEV
  reportModelStatusSolutionBasis("returnFromRun(HiGHS)");
  reportModelStatusSolutionBasis("returnFromRun(HMO_0)", 0);
#endif
  // ToDo: Outcome of Run() should be driven by model_status_, not
  // scaled_model_status_. This is currently done because latter may
  // be optimal but tolerances not satisfied for unscaled model.
  switch (scaled_model_status_) {
      // First consider the error returns
    case HighsModelStatus::kNotset:
    case HighsModelStatus::kLoadError:
    case HighsModelStatus::kModelError:
    case HighsModelStatus::kPresolveError:
    case HighsModelStatus::kSolveError:
    case HighsModelStatus::kPostsolveError:
      clearUserSolverData();
      assert(return_status == HighsStatus::kError);
      break;

      // Then consider the OK returns
    case HighsModelStatus::kModelEmpty:
      clearInfo();
      clearSolution();
      clearBasis();
      assert(model_status_ == scaled_model_status_);
      assert(return_status == HighsStatus::kOk);
      break;

    case HighsModelStatus::kOptimal:
      // The following is an aspiration
      //
      // assert(info_.primal_solution_status == kSolutionStatusFeasible);
      //
      // assert(info_.dual_solution_status == kSolutionStatusFeasible);
      assert(model_status_ == HighsModelStatus::kNotset ||
             model_status_ == HighsModelStatus::kOptimal);
      assert(return_status == HighsStatus::kOk);
      break;

    case HighsModelStatus::kInfeasible:
    case HighsModelStatus::kUnbounded:
    case HighsModelStatus::kObjectiveBound:
    case HighsModelStatus::kObjectiveTarget:
      // For kInfeasible, will not have a basis, if infeasibility was
      // detected in presolve or by IPX without crossover
      assert(model_status_ == scaled_model_status_);
      assert(return_status == HighsStatus::kOk);
      break;

    case HighsModelStatus::kUnboundedOrInfeasible:
      if (options_.allow_unbounded_or_infeasible ||
          (options_.solver == kIpmString && options_.run_crossover)) {
        assert(model_status_ == scaled_model_status_);
        assert(return_status == HighsStatus::kOk);
      } else {
        // This model status is not permitted unless IPM is run without
        // crossover
        highsLogUser(
            options_.log_options, HighsLogType::kError,
            "returnFromHighs: HighsModelStatus::kUnboundedOrInfeasible is not "
            "permitted\n");
        assert(options_.allow_unbounded_or_infeasible);
        return_status = HighsStatus::kError;
      }
      break;

      // Finally consider the warning returns
    case HighsModelStatus::kTimeLimit:
    case HighsModelStatus::kIterationLimit:
    case HighsModelStatus::kUnknown:
      assert(model_status_ == scaled_model_status_);
      assert(return_status == HighsStatus::kWarning);
      break;
    default:
      // All cases should have been considered so assert on reaching here
      assert(1 == 0);
  }
  // Now to check what's available with each model status
  //
  const bool have_info = info_.valid;
  const bool have_primal_solution = solution_.value_valid;
  const bool have_dual_solution = solution_.dual_valid;
  // Can't have a dual solution without a primal solution
  assert(have_primal_solution || !have_dual_solution);
  //  const bool have_solution = have_primal_solution && have_dual_solution;
  const bool have_basis = basis_.valid;
  switch (scaled_model_status_) {
    case HighsModelStatus::kNotset:
    case HighsModelStatus::kLoadError:
    case HighsModelStatus::kModelError:
    case HighsModelStatus::kPresolveError:
    case HighsModelStatus::kSolveError:
    case HighsModelStatus::kPostsolveError:
    case HighsModelStatus::kModelEmpty:
      // No info, primal solution or basis
      assert(have_info == false);
      assert(have_primal_solution == false);
      assert(have_basis == false);
      break;
    case HighsModelStatus::kOptimal:
    case HighsModelStatus::kInfeasible:
    case HighsModelStatus::kUnbounded:
    case HighsModelStatus::kObjectiveBound:
    case HighsModelStatus::kObjectiveTarget:
    case HighsModelStatus::kUnboundedOrInfeasible:
    case HighsModelStatus::kTimeLimit:
    case HighsModelStatus::kIterationLimit:
    case HighsModelStatus::kUnknown:
      // Have info and primal solution (unless infeasible). No primal solution
      // in some other case, too!
      assert(have_info == true);
      //      if (have_primal_solution == true || scaled_model_status_ ==
      //      HighsModelStatus::kInfeasible);
      break;
    default:
      // All cases should have been considered so assert on reaching here
      assert(1 == 0);
  }
  if (have_primal_solution) {
    if (debugPrimalSolutionRightSize(options_, model_.lp_, solution_) ==
        HighsDebugStatus::kLogicalError)
      return_status = HighsStatus::kError;
  }
  if (have_dual_solution) {
    if (debugDualSolutionRightSize(options_, model_.lp_, solution_) ==
        HighsDebugStatus::kLogicalError)
      return_status = HighsStatus::kError;
  }
  if (have_basis) {
    if (debugBasisRightSize(options_, model_.lp_, basis_) ==
        HighsDebugStatus::kLogicalError)
      return_status = HighsStatus::kError;
  }
  if (debugHighsSolution("Return from run()", options_, model_.lp_, solution_,
                         basis_, model_status_,
                         info_) == HighsDebugStatus::kLogicalError)
    return_status = HighsStatus::kError;
  //  getReportKktFailures(options_, model_.lp_, solution_, basis_);
  if (debugInfo(options_, model_.lp_, basis_, solution_, info_,
                scaled_model_status_) == HighsDebugStatus::kLogicalError)
    return_status = HighsStatus::kError;
  // Record that returnFromRun() has been called, and stop the Highs
  // run clock
  called_return_from_run = true;

  return returnFromHighs(return_status);
}

// Applies checks before returning from HiGHS
HighsStatus Highs::returnFromHighs(HighsStatus highs_return_status) {
  HighsStatus return_status = highs_return_status;

  forceHighsSolutionBasisSize();

  const bool consistent = debugBasisConsistent(options_, model_.lp_, basis_) !=
                          HighsDebugStatus::kLogicalError;
  if (!consistent) {
    highsLogUser(
        options_.log_options, HighsLogType::kError,
        "returnFromHighs: Supposed to be a HiGHS basis, but not consistent\n");
    assert(consistent);
    return_status = HighsStatus::kError;
  }

  if (hmos_.size()) {
    bool simplex_lp_ok =
        ekkDebugSimplexLp(hmos_[0]) != HighsDebugStatus::kLogicalError;
    if (!simplex_lp_ok) {
      highsLogUser(options_.log_options, HighsLogType::kError,
                   "returnFromHighs: Simplex LP not OK\n");
      assert(simplex_lp_ok);
      return_status = HighsStatus::kError;
    }
  }
  // Check that returnFromRun() has been called
  if (!called_return_from_run) {
    highsLogDev(
        options_.log_options, HighsLogType::kError,
        "Highs::returnFromHighs() called with called_return_from_run false\n");
    assert(called_return_from_run);
  }
  // Stop the HiGHS run clock if it is running
  if (timer_.runningRunHighsClock()) timer_.stopRunHighsClock();
  return return_status;
}
void Highs::underDevelopmentLogMessage(const std::string method_name) {
  highsLogUser(options_.log_options, HighsLogType::kWarning,
               "Method %s is still under development and behaviour may be "
               "unpredictable\n",
               method_name.c_str());
}

HighsStatus Highs::crossover() {
#ifdef IPX_ON
  std::cout << "Loading crossover...\n";
  HighsBasis basis;
  bool x_status = callCrossover(model_.lp_, options_, solution_, basis);
  if (!x_status) return HighsStatus::kError;

  setBasis(basis);
#else
  // No IPX available so end here at approximate solve.
  std::cout << "No ipx code available. Error." << std::endl;
  return HighsStatus::kError;
#endif

  return HighsStatus::kOk;
}<|MERGE_RESOLUTION|>--- conflicted
+++ resolved
@@ -42,7 +42,6 @@
 
 Highs::Highs() {
   hmos_.clear();
-<<<<<<< HEAD
   hmos_.push_back(HighsModelObject(model_.lp_, solution_, basis_,
                                    iteration_counts_, options_, timer_));
 }
@@ -58,29 +57,11 @@
 }
 
 void Highs::clearSolver() {
-=======
-  hmos_.push_back(HighsModelObject(model_.lp_, options_, timer_));
-}
-
-HighsStatus Highs::clear() {
-  resetOptions();
-  return clearModel();
-}
-
-HighsStatus Highs::clearModel() {
-  model_.clear();
-  return clearSolver();
-}
-
-HighsStatus Highs::clearSolver() {
-  HighsStatus return_status = HighsStatus::kOk;
->>>>>>> 3cc7f58d
   clearPresolve();
   clearUserSolverData();
   hmos_.clear();
   // Clear any HighsModelObject instances and create a fresh one for
   // the incumbent model
-<<<<<<< HEAD
   hmos_.push_back(HighsModelObject(model_.lp_, solution_, basis_,
                                    iteration_counts_, options_, timer_));
   // By clearing everything, there should be nothing to verify in
@@ -88,10 +69,6 @@
   HighsStatus return_status = HighsStatus::kOk;
   return_status = returnFromHighs(return_status);
   assert(return_status == HighsStatus::kOk);
-=======
-  hmos_.push_back(HighsModelObject(model_.lp_, options_, timer_));
-  return returnFromHighs(return_status);
->>>>>>> 3cc7f58d
 }
 
 HighsStatus Highs::setOptionValue(const std::string& option, const bool value) {
@@ -259,11 +236,7 @@
 // Methods below change the incumbent model or solver infomation
 // associated with it. Hence returnFromHighs is called at the end of
 // each
-<<<<<<< HEAD
-HighsStatus Highs::passModel(const HighsModel model) {
-=======
 HighsStatus Highs::passModel(HighsModel model) {
->>>>>>> 3cc7f58d
   HighsStatus return_status = HighsStatus::kOk;
   HighsLp& lp = model_.lp_;
   HighsHessian& hessian = model_.hessian_;
@@ -271,37 +244,6 @@
   lp = std::move(model.lp_);
   hessian = std::move(model.hessian_);
   // Ensure that the LP is column-wise
-<<<<<<< HEAD
-  setOrientation(lp);
-  // Check validity of the LP, normalising its values
-  return_status =
-      interpretCallStatus(assessLp(lp, options_), return_status, "assessLp");
-  if (return_status == HighsStatus::kError) return return_status;
-  // Check validity of the Hessian, normalising its entries
-  return_status = interpretCallStatus(assessHessian(hessian, options_),
-                                      return_status, "assessHessian");
-  if (return_status == HighsStatus::kError) return return_status;
-
-  clearSolver();
-  return returnFromHighs(return_status);
-}
-
-HighsStatus Highs::passModel(const HighsLp lp) {
-  HighsModel model;
-  model.lp_ = std::move(lp);
-  return passModel(model);
-}
-
-HighsStatus Highs::passModel(const HighsInt num_col, const HighsInt num_row,
-                             const HighsInt num_nz, const bool rowwise,
-                             const HighsInt hessian_num_nz, const double* costs,
-                             const double* col_lower, const double* col_upper,
-                             const double* row_lower, const double* row_upper,
-                             const HighsInt* astart, const HighsInt* aindex,
-                             const double* avalue, const HighsInt* q_start,
-                             const HighsInt* q_index, const double* q_value,
-                             const HighsInt* integrality) {
-=======
   return_status =
       interpretCallStatus(setOrientation(lp), return_status, "setOrientation");
   if (return_status == HighsStatus::kError) return return_status;
@@ -324,11 +266,7 @@
     }
   }
 
-  // Clear solver status, solution, basis and info associated with any
-  // previous model; clear any HiGHS model object; create a HiGHS
-  // model object for this LP
-  return_status =
-      interpretCallStatus(clearSolver(), return_status, "clearSolver");
+  clearSolver();
   return returnFromHighs(return_status);
 }
 
@@ -346,7 +284,6 @@
     const HighsInt* astart, const HighsInt* aindex, const double* avalue,
     const HighsInt* q_start, const HighsInt* q_index, const double* q_value,
     const HighsInt* integrality) {
->>>>>>> 3cc7f58d
   HighsModel model;
   HighsLp& lp = model.lp_;
   lp.numCol_ = num_col;
@@ -421,24 +358,15 @@
 
 HighsStatus Highs::passModel(const HighsInt num_col, const HighsInt num_row,
                              const HighsInt num_nz, const bool rowwise,
-<<<<<<< HEAD
-=======
                              const HighsInt sense, const double offset,
->>>>>>> 3cc7f58d
                              const double* costs, const double* col_lower,
                              const double* col_upper, const double* row_lower,
                              const double* row_upper, const HighsInt* astart,
                              const HighsInt* aindex, const double* avalue,
                              const HighsInt* integrality) {
-<<<<<<< HEAD
-  return passModel(num_col, num_row, num_nz, rowwise, 0, costs, col_lower,
-                   col_upper, row_lower, row_upper, astart, aindex, avalue,
-                   NULL, NULL, NULL, integrality);
-=======
   return passModel(num_col, num_row, num_nz, rowwise, 0, sense, offset, costs,
                    col_lower, col_upper, row_lower, row_upper, astart, aindex,
                    avalue, NULL, NULL, NULL, integrality);
->>>>>>> 3cc7f58d
 }
 
 HighsStatus Highs::readModel(const std::string filename) {
@@ -462,13 +390,8 @@
     if (return_status == HighsStatus::kError) return return_status;
   }
   model.lp_.model_name_ = extractModelName(filename);
-<<<<<<< HEAD
-  return_status =
-      interpretCallStatus(passModel(model), return_status, "passModel");
-=======
   return_status = interpretCallStatus(passModel(std::move(model)),
                                       return_status, "passModel");
->>>>>>> 3cc7f58d
   return returnFromHighs(return_status);
 }
 
@@ -500,13 +423,9 @@
   HighsStatus return_status = HighsStatus::kOk;
 
   // Ensure that the LP is column-wise
-<<<<<<< HEAD
-  setOrientation(model_.lp_);
-=======
   return_status = interpretCallStatus(setOrientation(model_.lp_), return_status,
                                       "setOrientation");
   if (return_status == HighsStatus::kError) return return_status;
->>>>>>> 3cc7f58d
   if (filename == "") {
     // Empty file name: report model on logging stream
     reportModel();
@@ -676,11 +595,6 @@
   }
 
   // Ensure that the LP (and any simplex LP) has the matrix column-wise
-<<<<<<< HEAD
-  setOrientation(model_.lp_);
-  if (hmos_[0].ekk_instance_.status_.valid)
-    setOrientation(hmos_[0].ekk_instance_.lp_);
-=======
   return_status = interpretCallStatus(setOrientation(model_.lp_), return_status,
                                       "setOrientation");
   if (return_status == HighsStatus::kError) return return_status;
@@ -690,7 +604,6 @@
                             return_status, "setOrientation");
     if (return_status == HighsStatus::kError) return return_status;
   }
->>>>>>> 3cc7f58d
 #ifdef HIGHSDEV
   // Shouldn't have to check validity of the LP since this is done when it is
   // loaded or modified
@@ -747,12 +660,8 @@
   if (basis_.valid || options_.presolve == kHighsOffString) {
     // There is a valid basis for the problem or presolve is off
     solved_hmo = original_hmo;
-<<<<<<< HEAD
-    lp.lp_name_ = "LP without presolve or with basis";
-=======
     hmos_[solved_hmo].ekk_instance_.lp_name_ =
         "LP without presolve or with basis";
->>>>>>> 3cc7f58d
     if (basis_.valid) {
       // There is a valid HiGHS basis, so use it to initialise the basis
       // in the HMO to be solved after refining any status values that
@@ -797,12 +706,8 @@
     bool have_optimal_solution = false;
     switch (model_presolve_status_) {
       case HighsPresolveStatus::kNotPresolved: {
-<<<<<<< HEAD
         assert(solved_hmo == original_hmo);
-        lp.lp_name_ = "Original LP";
-=======
         hmos_[solved_hmo].ekk_instance_.lp_name_ = "Original LP";
->>>>>>> 3cc7f58d
         this_solve_original_lp_time = -timer_.read(timer_.solve_clock);
         timer_.start(timer_.solve_clock);
         call_status =
@@ -816,12 +721,8 @@
         break;
       }
       case HighsPresolveStatus::kNotReduced: {
-<<<<<<< HEAD
         assert(solved_hmo == original_hmo);
-        lp.lp_name_ = "Unreduced LP";
-=======
         hmos_[solved_hmo].ekk_instance_.lp_name_ = "Unreduced LP";
->>>>>>> 3cc7f58d
         // Log the presolve reductions
         reportPresolveReductions(options_.log_options, lp, false);
         this_solve_original_lp_time = -timer_.read(timer_.solve_clock);
@@ -861,10 +762,7 @@
         reportPresolveReductions(options_.log_options, lp, reduced_lp);
         // Record the HMO to be solved
         solved_hmo = presolve_hmo;
-<<<<<<< HEAD
-=======
         hmos_[solved_hmo].ekk_instance_.lp_name_ = "Presolved LP";
->>>>>>> 3cc7f58d
         // Don't try dual cut-off when solving the presolved LP, as the
         // objective values aren't correct
         //	HighsOptions& options = hmos_[solved_hmo].options_;
@@ -947,11 +845,7 @@
         // case HighsPresolveStatus::kError
         setHighsModelStatusAndInfo(HighsModelStatus::kPresolveError);
         highsLogDev(options_.log_options, HighsLogType::kError,
-<<<<<<< HEAD
                     "Presolve returned status %s\n",
-=======
-                    "Presolve returned status %d\n",
->>>>>>> 3cc7f58d
                     (int)model_presolve_status_);
         return returnFromRun(HighsStatus::kError);
       }
@@ -1008,16 +902,9 @@
           const bool force_debug = false;
           HighsInt save_highs_debug_level = options_.highs_debug_level;
           if (force_debug) options_.highs_debug_level = kHighsDebugLevelCostly;
-<<<<<<< HEAD
           if (debugHighsSolution("After returning from postsolve", options_, lp,
                                  solution_,
                                  basis_) == HighsDebugStatus::kLogicalError)
-=======
-          if (debugHighsSolution("After returning from postsolve", options_,
-                                 model_.lp_, hmos_[original_hmo].solution_,
-                                 hmos_[original_hmo].basis_) ==
-              HighsDebugStatus::kLogicalError)
->>>>>>> 3cc7f58d
             return returnFromRun(HighsStatus::kError);
           options_.highs_debug_level = save_highs_debug_level;
 
@@ -1041,16 +928,10 @@
 
           // The basis returned from postsolve is just basic/nonbasic
           // and EKK expects a refined basis, so set it up now
-<<<<<<< HEAD
-          refineBasis(lp, solution_, basis_);
           assert(solved_hmo == original_hmo);
-          lp.lp_name_ = "Postsolve LP";
-=======
           refineBasis(model_.lp_, hmos_[original_hmo].solution_,
                       hmos_[original_hmo].basis_);
-
           hmos_[solved_hmo].ekk_instance_.lp_name_ = "Postsolve LP";
->>>>>>> 3cc7f58d
           HighsInt iteration_count0 = info_.simplex_iteration_count;
           this_solve_original_lp_time = -timer_.read(timer_.solve_clock);
           timer_.start(timer_.solve_clock);
@@ -1372,14 +1253,10 @@
                                  const double* pass_basis_inverse_row_vector) {
   if (!haveHmo("getReducedRow")) return HighsStatus::kError;
   // Ensure that the LP is column-wise
-<<<<<<< HEAD
-  setOrientation(model_.lp_);
-=======
   HighsStatus return_status = HighsStatus::kOk;
   return_status = interpretCallStatus(setOrientation(model_.lp_), return_status,
                                       "setOrientation");
   if (return_status == HighsStatus::kError) return return_status;
->>>>>>> 3cc7f58d
   HighsLp& lp = model_.lp_;
   if (row_vector == NULL) {
     highsLogUser(options_.log_options, HighsLogType::kError,
@@ -1437,14 +1314,10 @@
                                     HighsInt* col_indices) {
   if (!haveHmo("getReducedColumn")) return HighsStatus::kError;
   // Ensure that the LP is column-wise
-<<<<<<< HEAD
-  setOrientation(model_.lp_);
-=======
   HighsStatus return_status = HighsStatus::kOk;
   return_status = interpretCallStatus(setOrientation(model_.lp_), return_status,
                                       "setOrientation");
   if (return_status == HighsStatus::kError) return return_status;
->>>>>>> 3cc7f58d
   HighsLp& lp = model_.lp_;
   if (col_vector == NULL) {
     highsLogUser(options_.log_options, HighsLogType::kError,
@@ -1583,11 +1456,7 @@
                            const HighsInt* indices, const double* values) {
   HighsStatus return_status = HighsStatus::kOk;
   clearPresolve();
-<<<<<<< HEAD
-  if (!haveHmo("addCols")) return false;
-=======
   if (!haveHmo("addCols")) return HighsStatus::kError;
->>>>>>> 3cc7f58d
   return_status = interpretCallStatus(
       addColsInterface(num_new_col, costs, lower_bounds, upper_bounds,
                        num_new_nz, starts, indices, values),
@@ -1599,11 +1468,7 @@
 HighsStatus Highs::changeObjectiveSense(const ObjSense sense) {
   HighsStatus return_status = HighsStatus::kOk;
   clearPresolve();
-<<<<<<< HEAD
-  if (!haveHmo("changeObjectiveSense")) return false;
-=======
   if (!haveHmo("changeObjectiveSense")) return HighsStatus::kError;
->>>>>>> 3cc7f58d
   HighsStatus call_status;
   call_status = changeObjectiveSenseInterface(sense);
   return_status =
@@ -1892,17 +1757,10 @@
   return returnFromHighs(return_status);
 }
 
-<<<<<<< HEAD
-bool Highs::getObjectiveSense(ObjSense& sense) {
-  if (!haveHmo("getObjectiveSense")) return false;
-  sense = model_.lp_.sense_;
-  return true;
-=======
 HighsStatus Highs::getObjectiveSense(ObjSense& sense) {
   if (!haveHmo("getObjectiveSense")) return HighsStatus::kError;
   sense = model_.lp_.sense_;
   return HighsStatus::kOk;
->>>>>>> 3cc7f58d
 }
 
 HighsStatus Highs::getCols(const HighsInt from_col, const HighsInt to_col,
@@ -2233,13 +2091,6 @@
   return utilSolutionStatusToString(solution_status);
 }
 
-<<<<<<< HEAD
-void Highs::setMatrixOrientation(const MatrixOrientation& desired_orientation) {
-  setOrientation(model_.lp_, desired_orientation);
-}
-
-=======
->>>>>>> 3cc7f58d
 // Private methods
 HighsPresolveStatus Highs::runPresolve(const bool force_presolve) {
   clearPresolve();
@@ -2247,7 +2098,6 @@
   if (options_.presolve == kHighsOffString && !force_presolve)
     return HighsPresolveStatus::kNotPresolved;
 
-<<<<<<< HEAD
   if (model_.isEmpty()) {
     // Empty models shouldn't reach here, but this status would cause
     // no harm if one did
@@ -2257,20 +2107,6 @@
 
   // Ensure that the LP is column-wise
   setOrientation(model_.lp_);
-=======
-  // @FlipRowDual Side-stpe presolve until @leona has fixed it wrt row dual flip
-  const bool force_no_presolve = false;
-  if (force_no_presolve) {
-    printf("Forcing no presolve!!\n");
-    return HighsPresolveStatus::kNotPresolved;
-  }
-
-  // Ensure that the LP is column-wise
-  // setOrientation(model_.lp_);
-
-  if (model_.lp_.numCol_ == 0 && model_.lp_.numRow_ == 0)
-    return HighsPresolveStatus::kNullError;
->>>>>>> 3cc7f58d
 
   // Clear info from previous runs if model_.lp_ has been modified.
   double start_presolve = timer_.readRunHighsClock();
@@ -2327,11 +2163,7 @@
   // Update reduction counts.
   switch (presolve_return_status) {
     case HighsPresolveStatus::kReduced: {
-<<<<<<< HEAD
       const HighsLp& reduced_lp = presolve_.getReducedProblem();
-=======
-      HighsLp& reduced_lp = presolve_.getReducedProblem();
->>>>>>> 3cc7f58d
       presolve_.info_.n_cols_removed = model_.lp_.numCol_ - reduced_lp.numCol_;
       presolve_.info_.n_rows_removed = model_.lp_.numRow_ - reduced_lp.numRow_;
       presolve_.info_.n_nnz_removed = (HighsInt)model_.lp_.Avalue_.size() -
@@ -2360,21 +2192,14 @@
                                       presolve_.data_.recovered_basis_);
 
   if (model_.lp_.sense_ == ObjSense::kMaximize)
-<<<<<<< HEAD
     presolve_.negateReducedLpColDuals();
-=======
-    presolve_.negateReducedLpColDuals(true);
->>>>>>> 3cc7f58d
 
   return HighsPostsolveStatus::kSolutionRecovered;
 }
 
 void Highs::clearPresolve() {
   model_presolve_status_ = HighsPresolveStatus::kNotPresolved;
-<<<<<<< HEAD
   presolved_model_.clear();
-=======
->>>>>>> 3cc7f58d
   presolve_.clear();
 }
 
@@ -2410,118 +2235,12 @@
 
   // Check that the model isn't row-wise
   assert(model_.lp_.orientation_ != MatrixOrientation::kRowwise);
-<<<<<<< HEAD
-=======
-
-  // Copy the LP solver iteration counts to this model so that they
-  // are updated
-  hmos_[model_index].iteration_counts_ = iteration_counts_;
->>>>>>> 3cc7f58d
 
   // Solve the LP
   call_status = solveLp(highs_model_object, message);
   return_status = interpretCallStatus(call_status, return_status, "solveLp");
   if (return_status == HighsStatus::kError) return return_status;
 
-  return return_status;
-}
-
-HighsStatus Highs::callSolveQp() {
-  HighsStatus return_status = HighsStatus::kOk;
-  // Check that the model isn't row-wise - not yet in master
-  HighsLp& lp = model_.lp_;
-  HighsHessian& hessian = model_.hessian_;
-  assert(lp.orientation_ != MatrixOrientation::kRowwise);
-  //
-  // Run the QP solver
-  return_status = HighsStatus::kError;
-  /*
-  Instance instance(lp.numCol_, lp.numRow_);
-
-
-  instance.num_con = lp.numRow_;
-  instance.num_var = lp.numCol_;
-
-  instance.A.mat.num_col = lp.numCol_;
-  instance.A.mat.num_row = lp.numRow_;
-  instance.A.mat.start = lp.Astart_;
-  instance.A.mat.index = lp.Aindex_;
-  instance.A.mat.value = lp.Avalue_;
-  instance.c.value = lp.colCost_;
-  instance.con_lo = lp.rowLower_;
-  instance.con_up = lp.rowUpper_;
-  instance.var_lo = lp.colLower_;
-  instance.var_up = lp.colUpper_;
-  instance.Q.mat.num_col = lp.numCol_;
-  instance.Q.mat.num_row = lp.numCol_;
-  instance.Q.mat.start = hessian.q_start_;
-  instance.Q.mat.index = hessian.q_index_;
-  instance.Q.mat.value = hessian.q_value_;
-
-  if (lp.sense_ != ObjSense::kMinimize) {
-    for (double& i : instance.c.value) {
-      i *= -1.0;
-    }
-  }
-
-  Runtime runtime(instance);
-
-  runtime.settings.reportingfequency = 1000;
-  runtime.endofiterationevent.subscribe(reportIteration);
-  runtime.settings.iterationlimit = std::numeric_limits<int>::max();
-  runtime.settings.ratiotest = new RatiotestTwopass(instance, 0.000000001,
-  0.000001); Solver solver(runtime); solver.solve();
-
-
-
-
-
-  //
-  // Cheating now, but need to set this honestly!
-  HighsStatus call_status = HighsStatus::kOk;
-  return_status =
-      interpretCallStatus(call_status, return_status, "QpSolver");
-  if (return_status == HighsStatus::kError) return return_status;
-  // Cheating now, but need to set this honestly!
-  scaled_model_status_ = runtime.status == ProblemStatus::OPTIMAL ?
-  HighsModelStatus::kOptimal : runtime.status == ProblemStatus::UNBOUNDED ?
-  HighsModelStatus::kUnbounded : HighsModelStatus::kInfeasible; model_status_ =
-  scaled_model_status_;
-  // Set the values in HighsInfo instance info_
-  info_.qp_iteration_count = runtime.statistics.num_iterations;
-  info_.simplex_iteration_count = runtime.statistics.phase1_iterations;
-  info_.ipm_iteration_count = -1;
-  info_.crossover_iteration_count = -1;
-  info_.primal_status = runtime.status == ProblemStatus::OPTIMAL ?
-  SolutionStatus::kSolutionStatusFeasible :
-  SolutionStatus::kSolutionStatusInfeasible; info_.dual_status = runtime.status
-  == ProblemStatus::OPTIMAL ? SolutionStatus::kSolutionStatusFeasible :
-  SolutionStatus::kSolutionStatusInfeasible; info_.objective_function_value =
-  runtime.instance.objval(runtime.primal); info_.num_primal_infeasibilities =
-  -1;  // Not known
-  // Are the violations max or sum?
-  info_.max_primal_infeasibility =0.0; //
-  info_.sum_primal_infeasibilities = -1;  // Not known
-  info_.num_dual_infeasibilities = -1;    // Not known
-  info_.max_dual_infeasibility = -1;      // Not known
-  info_.sum_dual_infeasibilities = -1;    // Not known
-  // The solution needs to be here, but just resize it for now
-
-  info_.primal_status = SolutionStatus::kSolutionStatusFeasible;
-  solution_.col_value.resize(lp.numCol_);
-  solution_.col_dual.resize(lp.numCol_);
-  for (int iCol = 0; iCol < lp.numCol_; iCol++) {
-    solution_.col_value[iCol] = runtime.primal.value[iCol]; //
-    solution_.col_dual[iCol] = runtime.dualvar.value[iCol];
-  }
-
-  solution_.row_value.resize(lp.numRow_);
-  solution_.row_dual.resize(lp.numRow_);
-  for (int iRow = 0; iRow < lp.numRow_; iRow++) {
-    solution_.row_value[iRow] = runtime.rowactivity.value[iRow];
-    solution_.row_dual[iRow] = runtime.dualcon.value[iRow];
-  }
-  */
   return return_status;
 }
 
@@ -2692,7 +2411,6 @@
                                     const HighsBasis& basis) {
   if (!haveHmo("postsolve")) return HighsStatus::kError;
   HighsStatus return_status = HighsStatus::kOk;
-<<<<<<< HEAD
   assert((int)hmos_.size() == 1);
   const HighsLp& presolved_lp = presolve_.getReducedProblem();
 
@@ -2745,7 +2463,7 @@
     //      options_.factor_pivot_threshold = factor_pivot_threshold;
 
     HighsInt iteration_count0 = info_.simplex_iteration_count;
-    model_.lp_.lp_name_ = "Postsolve LP";
+    hmos_[0].ekk_instance_.lp_name_ = "Postsolve LP";
     HighsStatus call_status = callSolveLp(
         hmos_[0], "Solving the original LP from the solution after postsolve");
     return_status =
@@ -2779,23 +2497,6 @@
 void Highs::reportModel() {
   reportLp(options_.log_options, model_.lp_, HighsLogType::kVerbose);
   //  reportHessian();
-=======
-  HighsStatus call_status;
-  FILE* file;
-  bool html;
-  call_status = openWriteFile(filename, "writeSolution", file, html);
-  return_status =
-      interpretCallStatus(call_status, return_status, "openWriteFile");
-  if (return_status == HighsStatus::kError) return return_status;
-  writeSolutionToFile(file, model_.lp_, basis_, solution_, pretty);
-  if (file != stdout) fclose(file);
-  return HighsStatus::kOk;
->>>>>>> 3cc7f58d
-}
-
-void Highs::reportModel() {
-  reportLp(options_.log_options, model_.lp_, HighsLogType::kVerbose);
-  //  reportHessian();
 }
 
 // Actions to take if there is a new Highs basis
@@ -2839,15 +2540,11 @@
 
 void Highs::setHighsModelStatusBasisSolutionAndInfo() {
   assert(haveHmo("setHighsModelStatusBasisSolutionAndInfo"));
-<<<<<<< HEAD
   // Was clearUserSolverData(); but just clear ModelStatus and Info
   // now that solution and basis in HMO are references to the Highs
   // solution and basis
   clearModelStatus();
   clearInfo();
-=======
-  clearUserSolverData();
->>>>>>> 3cc7f58d
 
   model_status_ = hmos_[0].unscaled_model_status_;
   scaled_model_status_ = hmos_[0].scaled_model_status_;
