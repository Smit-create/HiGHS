/* * * * * * * * * * * * * * * * * * * * * * * * * * * * * * * * * * * * */
/*                                                                       */
/*    This file is part of the HiGHS linear optimization suite           */
/*                                                                       */
/*    Written and engineered 2008-2019 at the University of Edinburgh    */
/*                                                                       */
/*    Available as open-source under the MIT License                     */
/*                                                                       */
/* * * * * * * * * * * * * * * * * * * * * * * * * * * * * * * * * * * * */
/**@file lp_data/Highs.cpp
 * @brief
 * @author Julian Hall, Ivet Galabova, Qi Huangfu and Michael Feldmeier
 */
#include "Highs.h"

#include <algorithm>
#include <iostream>
#include <memory>

#include "HConfig.h"
#include "simplex/HApp.h"
#include "io/HighsIO.h"
#include "lp_data/HighsLp.h"
#include "lp_data/HighsLpUtils.h"
#include "simplex/HighsSimplexInterface.h"
#include "lp_data/HighsStatus.h"
#include "presolve/Presolve.h"

// until add_row_.. functions are moved to HighsLpUtils.h
#include "simplex/HSimplex.h"
HighsStatus Highs::initializeLp(const HighsLp &lp) {
  // todo:(julian) add code to check that LP is valid.
  lp_ = lp;
  return HighsStatus::OK;
}

// Checks the options calls presolve and postsolve if needed. Solvers are called
// with runSolver(..)
HighsStatus Highs::run() {
  // todo: check if lp is empty.

  HighsPrintMessage(HighsMessageType::INFO, "Solving %s", lp_.model_name_.c_str());
  // Not solved before, so create an instance of HighsModelObject.
<<<<<<< HEAD
  // For the moment hmos_[0] is the HighsModelObject corresponding to the
  // original lp.
  hmos_.push_back(HighsModelObject(lp_, timer));
=======
  hmos_.push_back(HighsModelObject(lp_, options_, timer));
>>>>>>> 0830f202

  // Options for HighsPrintMessage and HighsPrintMessage
  options_.logfile = stdout;//fopen("HiGHS.log", "w");
  options_.output = stdout;
  options_.messageLevel = ML_DEFAULT;
  HighsSetIO(options_);

  //Define clocks
  HighsTimer &timer = hmos_[0].timer_;
  timer.startRunHighsClock();

  // Presolve. runPresolve handles the level of presolving (0 = don't presolve).
  timer.start(timer.presolve_clock);
  PresolveInfo presolve_info(options_.presolve_option, lp_);
  HighsPresolveStatus presolve_status = runPresolve(presolve_info);
  timer.stop(timer.presolve_clock);
 
  // Run solver.
  HighsStatus solve_status = HighsStatus::Init;
  switch (presolve_status) {
    case HighsPresolveStatus::NotReduced: {
      solve_status = runSolver(hmos_[0]);
      break;
    }
    case HighsPresolveStatus::Reduced: {
      HighsLp& reduced_lp = presolve_info.getReducedProblem();
      // Add reduced lp object to vector of HighsModelObject,
      // so the last one in lp_ is the presolved one.
      hmos_.push_back(HighsModelObject(reduced_lp, options_, timer));
      solve_status = runSolver(hmos_[1]);
      break;
    }
    case HighsPresolveStatus::ReducedToEmpty: {
      // Proceed to postsolve.
      break;
    }
    case HighsPresolveStatus::Infeasible:
    case HighsPresolveStatus::Unbounded: {
      HighsStatus result = (presolve_status == HighsPresolveStatus::Infeasible) ?
               HighsStatus::Infeasible : HighsStatus::Unbounded;
      HighsPrintMessage(ML_ALWAYS, "Problem status detected on presolve: %s\n",
                                   HighsStatusToString(result).c_str());
      // for tests
      HighsPrintMessage(ML_ALWAYS, "Run: NOT-OPT\n");
      return result;
    }
    default: {
      // case HighsPresolveStatus::Error
      HighsPrintMessage(HighsMessageType::ERROR, "Presolve failed.");
      return HighsStatus::PresolveError;
    }
  }

  // Postsolve. Does nothing if there were no reductions during presolve.
  if (solve_status == HighsStatus::Optimal) {
    if (presolve_status == HighsPresolveStatus::Reduced) {
      presolve_info.reduced_solution_ = hmos_[1].solution_;
      presolve_info.presolve_[0].setBasisInfo(
          hmos_[1].basis_.basicIndex_, hmos_[1].basis_.nonbasicFlag_,
          hmos_[1].basis_.nonbasicMove_);
    }

    timer.start(timer.postsolve_clock);
    HighsPostsolveStatus postsolve_status = runPostsolve(presolve_info);
    timer.stop(timer.postsolve_clock);
    if (postsolve_status == HighsPostsolveStatus::SolutionRecovered) {
       HighsPrintMessage(HighsMessageType::INFO, "Postsolve finished.");

      // Set solution and basis info for simplex clean up.
      // Original LP is in lp_[0] so we set the basis information there.
      hmos_[0].basis_.basicIndex_ =
          presolve_info.presolve_[0].getBasisIndex();
      hmos_[0].basis_.nonbasicFlag_ =
          presolve_info.presolve_[0].getNonbasicFlag();
      hmos_[0].basis_.nonbasicMove_ =
          presolve_info.presolve_[0].getNonbasicMove();

      options_.clean_up = true;

      solve_status = runSolver(hmos_[0]);
    }
  }
  
  assert(hmos_.size() > 0);
  solution_ = hmos_[0].solution_;
  basis_ = getHighsBasis(hmos_[0].basis_);

  HighsSimplexInterface simplex_interface(hmos_[0]);
  if (solve_status != HighsStatus::Optimal) {
    if (solve_status == HighsStatus::Infeasible ||
        solve_status == HighsStatus::Unbounded) {
      if (options_.presolve_option == PresolveOption::ON) {
        std::stringstream ss;
        ss << "Reduced problem status: " << HighsStatusToString(solve_status) << ".";
        HighsPrintMessage(HighsMessageType::ERROR,ss.str().c_str());
        // todo: handle case. Try to solve again with no presolve?
        return HighsStatus::NotImplemented;
      } else {
        std::cout << "Solver terminated with a non-optimal status: "
                  << HighsStatusToString(solve_status) << std::endl;
        simplex_interface.report_simplex_outcome("Run");
      }
    }
  } else {
    // Report in old way so tests pass.
    simplex_interface.report_simplex_outcome("Run");
  }

  if (hmos_[0].reportModelOperationsClock) {
    // Report times
    std::vector<int> clockList{timer.presolve_clock, timer.scale_clock, timer.crash_clock, timer.solve_clock, timer.postsolve_clock};
    timer.report("ModelOperations", clockList);
  }
#ifdef HiGHSDEV
/* todo: do elsewhere once timing is added.
    bool rpBnchmk = false;
    if (rpBnchmk) {
      int numCol = highs_model.lp_.numCol_;
      int numRow = highs_model.lp_.numRow_;
      printf(
          "\nBnchmkHsol99,hsol,%3d,%16s,Presolve %s,"
          "Crash %s,EdWt %s,Price %s,%d,%d,%10.3f,%10.3f,"
          "%10.3f,%10.3f,%10.3f,%10.3f,%10.3f,"
          "%20.10e,%10d,%10.3f,"
          "%d\n",
          model.getPrStatus(), highs_model.lp_->model_name_.c_str(), Presolve_ArgV,
          Crash_ArgV, EdWt_ArgV, Price_ArgV, numRow, numCol, setupTime,
          presolve1Time, crashTime, crossoverTime, presolve2Time, solveTime,
          postsolveTime, simplex_info_.dualObjectiveValue, simplex_info_.iteration_count,
          model.totalTime, solver.n_wg_DSE_wt);
      cout << flush;
    }
*/
#endif

  timer.stopRunHighsClock();

  return HighsStatus::OK;
}

HighsPresolveStatus Highs::runPresolve(PresolveInfo& info) {
  if (options_.presolve_option != PresolveOption::ON)
    return HighsPresolveStatus::NotReduced;

  if (info.lp_ == nullptr) return HighsPresolveStatus::NullError;

  if (info.presolve_.size() == 0) return HighsPresolveStatus::NotReduced;

  info.presolve_[0].load(*(info.lp_));

  // Initialize a new presolve class instance for the LP given in presolve info
  return info.presolve_[0].presolve();
}

HighsPostsolveStatus Highs::runPostsolve(PresolveInfo& info) {
  if (info.presolve_.size() != 0) {
    bool solution_ok =
        isSolutionConsistent(info.getReducedProblem(), info.reduced_solution_);
    if (!solution_ok)
      return HighsPostsolveStatus::ReducedSolutionDimenionsError;

    // todo: error handling + see todo in run()
    info.presolve_[0].postsolve(info.reduced_solution_,
                                info.recovered_solution_);

    return HighsPostsolveStatus::SolutionRecovered;
  } else {
    return HighsPostsolveStatus::NoPostsolve;
  }
}

// The method below runs simplex or ipx solver on the lp.
HighsStatus Highs::runSolver(HighsModelObject& model) {
  assert(checkLp(model.lp_) == HighsStatus::OK);

  HighsStatus status = HighsStatus::Init;
#ifndef IPX
  // HiGHS
  // todo: Without the presolve part, so will be
  //     = solve_simplex(options, reduced_lp, reduced_solution)
  status = runSimplexSolver(options_, model);
#else
  // IPX
  // todo:Check options for simplex-specific options
  // use model.lp_, model.solution_
  // status = runIpxSolver(options_, lp_, solution_);
  // If ipx crossover did not find optimality set up simplex.

#endif

  if (status != HighsStatus::Optimal) return status;

  // Check.
  if (!isSolutionConsistent(model.lp_, model.solution_)) {
    std::cout << "Error: Inconsistent solution returned from solver.\n";
  }

  // todo:
  // assert(KktSatisfied(lp, solution));

  return status;
}

bool Highs::addRow(const double lower_bound, const double upper_bound,
            const int num_new_nz,
            const int *columns, const double *values,
            const bool force) {
  int row_starts = 0;
  return addRows(1, &lower_bound, &upper_bound, &row_starts,
                 num_new_nz, columns, values);
}

bool Highs::addRows(const int num_new_rows,
             const double *lower_bounds, const double *upper_bounds,
             const int *row_starts,
             const int num_new_nz,
             const int *columns, const double *values,
             const bool force) {
  // if simplex has not solved already
  if (!simplex_has_run_) {

    // add_lp_rows(lp_, ..., options_);

    // the above currently being
    // add_rows_to_lp_vectors
    // add_rows_to_lp_matrix
  } else {
    assert(hmos_.size() > 0);
    HighsSimplexInterface interface(hmos_[0]);

    // todo: change to take int return value
    interface.util_add_rows(num_new_rows, lower_bounds, upper_bounds,
                            num_new_nz, row_starts, columns, values);
  }

  return 0;
}

bool Highs::addCol(const double lower_bound, const double upper_bound,
            const int num_new_nz,
            const int *rows, const double *values,
            const bool force) {
  int col_starts = 0;
  return addCols(1, &lower_bound, &upper_bound, &col_starts,
                 num_new_nz, rows, values);
}

bool Highs::addCols(const int num_new_cols,
             const double *lower_bounds, const double *upper_bounds,
             const int *col_starts,
             const int num_new_nz,
             const int *rows, const double *values,
             const bool force) {
  // if simplex has not solved already
  if (!simplex_has_run_) {
    // add_lp_cols(lp_, ..., options_);  
    
    // the above currently being
    // add_cols_to_lp_vectors
    // add_cols_to_lp_matrix
  }
  // else (if simplex has solved already)
  {
    assert(hmos_.size() > 0);
    HighsSimplexInterface interface(hmos_[0]);

    // todo: change to take int return value
    interface.util_add_rows(num_new_cols, lower_bounds, upper_bounds,
                            num_new_nz, col_starts, rows, values);
  }
  
  return 0;
}

double Highs::getObjectiveValue() const {
  if (hmos_.size() > 0) {
    int last = hmos_.size() - 1;
    return hmos_[last].simplex_info_.dualObjectiveValue;
  } else {
    // todo: ipx case
    // todo: error/warning message
  }
  return 0;
}

const HighsLp& Highs::getLp() const {
  return lp_; 
}

const HighsSolution& Highs::getSolution() const {
  return solution_; 
}

const HighsBasis_new& Highs::getBasis() const {
  return basis_; 
}

const int Highs::getIterationCount() const {
  if (hmos_.size() == 0)
    return 0;
  return hmos_[0].simplex_info_.iteration_count;
}<|MERGE_RESOLUTION|>--- conflicted
+++ resolved
@@ -41,13 +41,9 @@
 
   HighsPrintMessage(HighsMessageType::INFO, "Solving %s", lp_.model_name_.c_str());
   // Not solved before, so create an instance of HighsModelObject.
-<<<<<<< HEAD
   // For the moment hmos_[0] is the HighsModelObject corresponding to the
   // original lp.
-  hmos_.push_back(HighsModelObject(lp_, timer));
-=======
   hmos_.push_back(HighsModelObject(lp_, options_, timer));
->>>>>>> 0830f202
 
   // Options for HighsPrintMessage and HighsPrintMessage
   options_.logfile = stdout;//fopen("HiGHS.log", "w");
