/* * * * * * * * * * * * * * * * * * * * * * * * * * * * * * * * * * * * */
/*                                                                       */
/*    This file is part of the HiGHS linear optimization suite           */
/*                                                                       */
/*    Written and engineered 2008-2019 at the University of Edinburgh    */
/*                                                                       */
/*    Available as open-source under the MIT License                     */
/*                                                                       */
/* * * * * * * * * * * * * * * * * * * * * * * * * * * * * * * * * * * * */
/**@file lp_data/HighsOptions.cpp
 * @brief 
 * @author Julian Hall, Ivet Galabova, Qi Huangfu and Michael Feldmeier
 */
#include "lp_data/HighsOptions.h"
#include "io/HighsIO.h"

<<<<<<< HEAD
bool setUserOptionValue(HighsOptions& options, const std::string& option, const std::string& value) {
  if (option == "presolve") {
    if (value == "on")
      options.presolve_option = PresolveOption::ON;
    else if (value == "off")
      options.presolve_option = PresolveOption::OFF;
    else
      return false;
  } else if (option == "crash") {
    if (value == "on")
      options.crash_option = CrashOption::ON;
    else if (value == "off")
      options.crash_option = CrashOption::OFF;
    else
      return false;
  } else if (option == "parallel") {
    if (value == "on")
      options.pami = true;
    else if (value == "off")
      options.pami = false;
    else
      return false;
  } else if (option == "ipm") {
    if (value == "on")
      options.ipx = true;
    else if (value == "off")
      options.ipx = false;
    else
      return false;
  } else if (option == "simplex") {
    if (value == "on")
      options.simplex_option = SimplexOption::ON;
    else if (value == "off")
      options.simplex_option = SimplexOption::OFF;
    else
      return false;
  } else if (option == "mip") {
    if (value == "on")
      options.mip = true;
    else if (value == "off")
      options.mip = false;
    else
      return false;
  } else {
    return false;
  }

  return true;
}

// Used for options read from file or set by the user from another code.
bool setOptionValue(HighsOptions& options, const std::string& option, const std::string& value) {
 if (option == "presolve") {
    if (value == "on")
      options.presolve_option = PresolveOption::ON;
    else if (value == "off")
      options.presolve_option = PresolveOption::OFF;
    else
      return false;
  } else if (option == "crash") {
    if (value == "on")
      options.crash_option = CrashOption::ON;
    else if (value == "off")
      options.crash_option = CrashOption::OFF;
    else
      return false;
  } else if (option == "parallel") {
    if (value == "on")
      options.pami = true;
    else if (value == "off")
      options.pami = false;
    else
      return false;
  } else if (option == "ipm") {
    if (value == "on")
      options.ipx = true;
    else if (value == "off")
      options.ipx = false;
    else
      return false;
  } else if (option == "simplex") {
    if (value == "on")
      options.simplex_option = SimplexOption::ON;
    else if (value == "off")
      options.simplex_option = SimplexOption::OFF;
    else
      return false;
  } else if (option == "infinite_cost") {
      options.infinite_cost = atof(value.c_str());
  } else if (option == "infinite_bound") {
      options.infinite_bound = atof(value.c_str());
  } else if (option == "small_matrix_value") {
      options.small_matrix_value = atof(value.c_str());
  } else if (option == "large_matrix_value") {
      options.large_matrix_value = atof(value.c_str());
  } else if (option == "dual_objective_value_upper_bound") {
      options.dual_objective_value_upper_bound = atof(value.c_str());
  } else {
=======
OptionStatus setOptionValue(HighsOptions& options, const std::string& option, const std::string& value) {
  if (option == presolve_string)
    return setPresolveValue(options, value);

  else if (option == crash_string)
    return setCrashValue(options, value);

  else if (option == parallel_string)
    return setParallelValue(options, value);

  else if (option == simplex_string)
    return setSimplexValue(options, value);

  else if (option == ipm_string)
    return setIpmValue(options, value);

  else if (option == highs_run_time_limit_string) 
    return setHighsRunTimeLimitValue(options, atof(value.c_str()));

  else if (option == simplex_iteration_limit_string) 
    return setSimplexIterationLimitValue(options, atoi(value.c_str()));

  else if (option == parser_type_string) 
    return setParserTypeValue(options, value);

  else if (option == infinite_cost_string) 
    return setInfiniteCostValue(options, atof(value.c_str()));

   else if (option == infinite_bound_string) 
    return setInfiniteBoundValue(options, atof(value.c_str()));

   else if (option == small_matrix_value_string) 
    return setSmallMatrixValueValue(options, atof(value.c_str()));

   else if (option == large_matrix_value_string) 
    return setLargeMatrixValueValue(options, atof(value.c_str()));

   else if (option == primal_feasibility_tolerance_string) 
    return setPrimalFeasibilityToleranceValue(options, atof(value.c_str()));

   else if (option == dual_feasibility_tolerance_string) 
    return setDualFeasibilityToleranceValue(options, atof(value.c_str()));

   else if (option == dual_objective_value_upper_bound_string) 
    return setDualObjectiveValueUpperBoundValue(options, atof(value.c_str()));

   else {
>>>>>>> c8e71928
    HighsLogMessage(HighsMessageType::WARNING, "Unknown option: %s.", option.c_str());
    return OptionStatus::UNKNOWN_OPTION;
  }

  return OptionStatus::OK;
}


OptionStatus checkOptionsValue(HighsOptions& options) {
  if (options.simplex_option == SimplexOption::ON && options.ipx == true) {
    HighsPrintMessage(ML_MINIMAL, "Options error: both simplex and ipm set to on.\n");
    return OptionStatus::ILLEGAL_VALUE;
  }
  return OptionStatus::OK;
}

OptionStatus setPresolveValue(HighsOptions& options, const std::string& value) {
  if (value == on_string)
    options.presolve_option = PresolveOption::ON;
  else if (value == off_string)
    options.presolve_option = PresolveOption::OFF;
  else {
    HighsLogMessage(HighsMessageType::ERROR,
		    "presolve option value \"%s\" is not permitted: legal values are \"%s\" and \"%s\"\n",
		    value.c_str(), on_string.c_str(), off_string.c_str());
    return OptionStatus::ILLEGAL_VALUE;
  }
  return OptionStatus::OK;
}

OptionStatus setCrashValue(HighsOptions& options, const std::string& value) {
  if (value == on_string)
    options.crash_option = CrashOption::ON;
  else if (value == off_string)
    options.crash_option = CrashOption::OFF;
  else {
    HighsLogMessage(HighsMessageType::ERROR,
		    "crash option value \"%s\" is not permitted: legal values are \"%s\" and \"%s\"\n",
		    value.c_str(), on_string.c_str(), off_string.c_str());
    return OptionStatus::ILLEGAL_VALUE;
  }
  return OptionStatus::OK;
}

OptionStatus setParallelValue(HighsOptions& options, const std::string& value) {
  if (value == on_string)
    options.pami = true;
  else if (value == off_string)
    options.pami = false;
  else {
    HighsLogMessage(HighsMessageType::ERROR,
		    "parallel option value \"%s\" is not permitted: legal values are \"%s\" and \"%s\"\n",
		    value.c_str(), on_string.c_str(), off_string.c_str());
    return OptionStatus::ILLEGAL_VALUE;
  }
  return OptionStatus::OK;
}

OptionStatus setSimplexValue(HighsOptions& options, const std::string& value) {
  if (value == on_string)
    options.simplex_option = SimplexOption::ON;
  else if (value == off_string)
    options.simplex_option = SimplexOption::OFF;
  else {
    HighsLogMessage(HighsMessageType::ERROR,
		    "simplex option value \"%s\" is not permitted: legal values are \"%s\" and \"%s\"\n",
		    value.c_str(), on_string.c_str(), off_string.c_str());
    return OptionStatus::ILLEGAL_VALUE;
  }
  return OptionStatus::OK;
}

OptionStatus setIpmValue(HighsOptions& options, const std::string& value) {
  if (value == on_string)
    options.ipx = true;
  else if (value == off_string)
    options.ipx = false;
  else {
    HighsLogMessage(HighsMessageType::ERROR,
		    "ipm option value \"%s\" is not permitted: legal values are \"%s\" and \"%s\"\n",
		    value.c_str(), on_string.c_str(), off_string.c_str());
    return OptionStatus::ILLEGAL_VALUE;
  }
  return OptionStatus::OK;
}

OptionStatus setHighsRunTimeLimitValue(HighsOptions& options, const double& value) {
  if (value >= 0)
    options.highs_run_time_limit = value;
  else {
    HighsLogMessage(HighsMessageType::ERROR,
		    "HiGHS run time limit value \"%s\" is not permitted: legal values are no less than %d\n",
		    value, 0);
    return OptionStatus::ILLEGAL_VALUE;
  }
  return OptionStatus::OK;
}

OptionStatus setSimplexIterationLimitValue(HighsOptions& options, const int& value) {
  if (value >= 0)
    options.simplex_iteration_limit = value;
  else {
    HighsLogMessage(HighsMessageType::ERROR,
		    "Simplex iteration limit value \"%s\" is not permitted: legal values are no less than %d\n",
		    value, 0);
    return OptionStatus::ILLEGAL_VALUE;
  }
  return OptionStatus::OK;
}

OptionStatus setParserTypeValue(HighsOptions& options, const std::string& value) {
  if (value == "fixed")
    options.parser_type = HighsMpsParserType::fixed;
  else if (value == "free")
    options.parser_type = HighsMpsParserType::free;
  else {
    HighsLogMessage(HighsMessageType::ERROR,
		    "parser type value \"%s\" is not permitted: legal values are \"%s\" and \"%s\"\n",
		    value.c_str(), fixed_string.c_str(), free_string.c_str());
    return OptionStatus::ILLEGAL_VALUE;
  }
  return OptionStatus::OK;
}

OptionStatus setInfiniteCostValue(HighsOptions& options, const double& value) {
  if (value >= INFINITE_COST_MIN && value <= INFINITE_COST_MAX)
    options.infinite_cost = value;
  else {
    HighsLogMessage(HighsMessageType::ERROR,
		    "infinite cost value \"%s\" is not permitted: legal values are between %d and %d\n",
		    value, INFINITE_COST_MIN, INFINITE_COST_MAX);
    return OptionStatus::ILLEGAL_VALUE;
  }
  return OptionStatus::OK;
}

OptionStatus setInfiniteBoundValue(HighsOptions& options, const double& value) {
  if (value >= INFINITE_BOUND_MIN && value <= INFINITE_BOUND_MAX)
    options.infinite_bound = value;
  else {
    HighsLogMessage(HighsMessageType::ERROR,
		    "infinite bound value \"%s\" is not permitted: legal values are between %d and %d\n",
		    value, INFINITE_BOUND_MIN, INFINITE_BOUND_MAX);
    return OptionStatus::ILLEGAL_VALUE;
  }
  return OptionStatus::OK;
}

OptionStatus setSmallMatrixValueValue(HighsOptions& options, const double& value) {
  if (value >= SMALL_MATRIX_VALUE_MIN && value <= SMALL_MATRIX_VALUE_MAX)
    options.small_matrix_value = value;
  else {
    HighsLogMessage(HighsMessageType::ERROR,
		    "small matrix value \"%s\" is not permitted: legal values are between %d and %d\n",
		    value, SMALL_MATRIX_VALUE_MIN, SMALL_MATRIX_VALUE_MAX);
    return OptionStatus::ILLEGAL_VALUE;
  }
  return OptionStatus::OK;
}

OptionStatus setLargeMatrixValueValue(HighsOptions& options, const double& value) {
  if (value >= LARGE_MATRIX_VALUE_MIN && value <= LARGE_MATRIX_VALUE_MAX)
    options.large_matrix_value = value;
  else {
    HighsLogMessage(HighsMessageType::ERROR,
		    "large matrix value \"%s\" is not permitted: legal values are between %d and %d\n",
		    value, LARGE_MATRIX_VALUE_MIN, LARGE_MATRIX_VALUE_MAX);
    return OptionStatus::ILLEGAL_VALUE;
  }
  return OptionStatus::OK;
}

OptionStatus setPrimalFeasibilityToleranceValue(HighsOptions& options, const double& value) {
  if (value >= PRIMAL_FEASIBILITY_TOLERANCE_MIN && value <= PRIMAL_FEASIBILITY_TOLERANCE_MAX)
    options.primal_feasibility_tolerance = value;
  else {
    HighsLogMessage(HighsMessageType::ERROR,
		    "primal feasibility tolerance value \"%s\" is not permitted: legal values are between %d and %d\n",
		    value, PRIMAL_FEASIBILITY_TOLERANCE_MIN, PRIMAL_FEASIBILITY_TOLERANCE_MAX);
    return OptionStatus::ILLEGAL_VALUE;
  }
  return OptionStatus::OK;
}

OptionStatus setDualFeasibilityToleranceValue(HighsOptions& options, const double& value) {
  if (value >= DUAL_FEASIBILITY_TOLERANCE_MIN && value <= DUAL_FEASIBILITY_TOLERANCE_MAX)
    options.dual_feasibility_tolerance = value;
  else {
    HighsLogMessage(HighsMessageType::ERROR,
		    "dual feasibility tolerance value \"%s\" is not permitted: legal values are between %d and %d\n",
		    value, DUAL_FEASIBILITY_TOLERANCE_MIN, DUAL_FEASIBILITY_TOLERANCE_MAX);
    return OptionStatus::ILLEGAL_VALUE;
  }
  return OptionStatus::OK;
}

OptionStatus setDualObjectiveValueUpperBoundValue(HighsOptions& options, const double& value) {
  options.dual_objective_value_upper_bound = value;
  return OptionStatus::OK;
}
<|MERGE_RESOLUTION|>--- conflicted
+++ resolved
@@ -14,106 +14,6 @@
 #include "lp_data/HighsOptions.h"
 #include "io/HighsIO.h"
 
-<<<<<<< HEAD
-bool setUserOptionValue(HighsOptions& options, const std::string& option, const std::string& value) {
-  if (option == "presolve") {
-    if (value == "on")
-      options.presolve_option = PresolveOption::ON;
-    else if (value == "off")
-      options.presolve_option = PresolveOption::OFF;
-    else
-      return false;
-  } else if (option == "crash") {
-    if (value == "on")
-      options.crash_option = CrashOption::ON;
-    else if (value == "off")
-      options.crash_option = CrashOption::OFF;
-    else
-      return false;
-  } else if (option == "parallel") {
-    if (value == "on")
-      options.pami = true;
-    else if (value == "off")
-      options.pami = false;
-    else
-      return false;
-  } else if (option == "ipm") {
-    if (value == "on")
-      options.ipx = true;
-    else if (value == "off")
-      options.ipx = false;
-    else
-      return false;
-  } else if (option == "simplex") {
-    if (value == "on")
-      options.simplex_option = SimplexOption::ON;
-    else if (value == "off")
-      options.simplex_option = SimplexOption::OFF;
-    else
-      return false;
-  } else if (option == "mip") {
-    if (value == "on")
-      options.mip = true;
-    else if (value == "off")
-      options.mip = false;
-    else
-      return false;
-  } else {
-    return false;
-  }
-
-  return true;
-}
-
-// Used for options read from file or set by the user from another code.
-bool setOptionValue(HighsOptions& options, const std::string& option, const std::string& value) {
- if (option == "presolve") {
-    if (value == "on")
-      options.presolve_option = PresolveOption::ON;
-    else if (value == "off")
-      options.presolve_option = PresolveOption::OFF;
-    else
-      return false;
-  } else if (option == "crash") {
-    if (value == "on")
-      options.crash_option = CrashOption::ON;
-    else if (value == "off")
-      options.crash_option = CrashOption::OFF;
-    else
-      return false;
-  } else if (option == "parallel") {
-    if (value == "on")
-      options.pami = true;
-    else if (value == "off")
-      options.pami = false;
-    else
-      return false;
-  } else if (option == "ipm") {
-    if (value == "on")
-      options.ipx = true;
-    else if (value == "off")
-      options.ipx = false;
-    else
-      return false;
-  } else if (option == "simplex") {
-    if (value == "on")
-      options.simplex_option = SimplexOption::ON;
-    else if (value == "off")
-      options.simplex_option = SimplexOption::OFF;
-    else
-      return false;
-  } else if (option == "infinite_cost") {
-      options.infinite_cost = atof(value.c_str());
-  } else if (option == "infinite_bound") {
-      options.infinite_bound = atof(value.c_str());
-  } else if (option == "small_matrix_value") {
-      options.small_matrix_value = atof(value.c_str());
-  } else if (option == "large_matrix_value") {
-      options.large_matrix_value = atof(value.c_str());
-  } else if (option == "dual_objective_value_upper_bound") {
-      options.dual_objective_value_upper_bound = atof(value.c_str());
-  } else {
-=======
 OptionStatus setOptionValue(HighsOptions& options, const std::string& option, const std::string& value) {
   if (option == presolve_string)
     return setPresolveValue(options, value);
@@ -139,6 +39,9 @@
   else if (option == parser_type_string) 
     return setParserTypeValue(options, value);
 
+  else if (option == mip_string)
+    return setMipValue(options, value);
+
   else if (option == infinite_cost_string) 
     return setInfiniteCostValue(options, atof(value.c_str()));
 
@@ -161,7 +64,6 @@
     return setDualObjectiveValueUpperBoundValue(options, atof(value.c_str()));
 
    else {
->>>>>>> c8e71928
     HighsLogMessage(HighsMessageType::WARNING, "Unknown option: %s.", option.c_str());
     return OptionStatus::UNKNOWN_OPTION;
   }
@@ -267,6 +169,20 @@
     HighsLogMessage(HighsMessageType::ERROR,
 		    "Simplex iteration limit value \"%s\" is not permitted: legal values are no less than %d\n",
 		    value, 0);
+    return OptionStatus::ILLEGAL_VALUE;
+  }
+  return OptionStatus::OK;
+}
+
+OptionStatus setMipValue(HighsOptions& options, const std::string& value) {
+  if (value == "on" || value == "true")
+    options.mip = true;
+  else if (value == "off" || value == "false")
+    options.mip = false;
+  else {
+    HighsLogMessage(HighsMessageType::ERROR,
+		    "mip value \"%s\" is not permitted: legal values are \"%s\" and \"%s\"\n",
+		    value.c_str(), "on", "off");
     return OptionStatus::ILLEGAL_VALUE;
   }
   return OptionStatus::OK;
