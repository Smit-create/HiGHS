--- conflicted
+++ resolved
@@ -457,13 +457,8 @@
 #endif
       // Possibly scale the costs
       if (!originalScaling && alwCostScaling) scaleCosts(highs_model);
-<<<<<<< HEAD
-      timer.stop(timer.scaleClock);
+      timer.stop(timer.scale_clock);
       simplex_info_.solver_lp_is_scaled = true;
-=======
-      timer.stop(timer.scale_clock);
-      simplex_info_.scaled_solver_lp = true;
->>>>>>> e2951465
       return;
     }
     // See if we want to include cost include if minimum nonzero cost is less than
@@ -575,13 +570,8 @@
 #endif
     // Possibly scale the costs
     if (!originalScaling && alwCostScaling) scaleCosts(highs_model);
-<<<<<<< HEAD
     simplex_info_.solver_lp_is_scaled = true;
-    timer.stop(timer.scaleClock);
-=======
-    simplex_info_.scaled_solver_lp = true;
     timer.stop(timer.scale_clock);
->>>>>>> e2951465
   }
   
   // PERMUTE:
