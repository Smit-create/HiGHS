--- conflicted
+++ resolved
@@ -362,18 +362,10 @@
     mean_pivot += log(abs_pivot);
   }
   mean_pivot = exp(mean_pivot / numRow);
-<<<<<<< HEAD
-  if (highs_debug_level > HIGHS_DEBUG_LEVEL_CHEAP || min_pivot < 1e-8)
-    HighsPrintMessage(output, message_level, ML_ALWAYS,
-                      "InvertPivotAnalysis: %d pivots: Min %g; Mean "
-                      "%g; Max %g\n",
-                      numRow, min_pivot, mean_pivot, max_pivot);
-=======
   if (highs_debug_level > kHighsDebugLevelCheap || min_pivot < 1e-8)
     highsLogDev(log_options, HighsLogType::kError,
                 "InvertPivotAnalysis: %" HIGHSINT_FORMAT
                 " pivots: Min %g; Mean "
                 "%g; Max %g\n",
                 numRow, min_pivot, mean_pivot, max_pivot);
->>>>>>> ed66d31c
 }