--- conflicted
+++ resolved
@@ -19,13 +19,8 @@
 #include "lp_data/HighsModelObject.h"
 #include "simplex/SimplexConst.h"
 
-<<<<<<< HEAD
-void reportSimplexPhaseIterations(FILE* logfile, const int iteration_count,
-                                  const HighsSimplexInfo& simplex_info,
-=======
 void reportSimplexPhaseIterations(const HighsLogOptions& log_options,
                                   const HighsInt iteration_count,
                                   const HighsSimplexInfo& info,
->>>>>>> ed66d31c
                                   const bool initialise = false);
 #endif  // SIMPLEX_HSIMPLEXREPORT_H_