--- conflicted
+++ resolved
@@ -349,11 +349,7 @@
   bool checkPrimalObjectiveValue = simplex_lp_status.has_primal_objective_value;
   timer.start(simplex_info.clock_[ComputePrObjClock]);
   compute_primal_objective_value(workHMO);
-<<<<<<< HEAD
   timer.stop(simplex_info.clock_[ComputePrObjClock]);
-=======
-  timer.stop(simplex_info.clock_[ComputeProbjClock]);
->>>>>>> 2ebbaba4
   report_iteration_count_primal_objective_value(workHMO, sv_invertHint);
 
   double primalObjectiveValue = simplex_info.primalObjectiveValue;
@@ -511,10 +507,6 @@
   for (int i = 0; i < column.count; i++) {
     int index = column.index[i];
     alpha = column.array[index] * moveIn;
-<<<<<<< HEAD
-=======
-    bool report_alpha = false;
->>>>>>> 2ebbaba4
     if (alpha > alphaTol) {
       relaxSpace = baseValue[index] - baseLower[index] + primalTolerance;
       if (relaxSpace < relaxTheta * alpha) relaxTheta = relaxSpace / alpha;
@@ -524,15 +516,8 @@
     }
   }
   timer.stop(simplex_info.clock_[Chuzr1Clock]);
-<<<<<<< HEAD
-    
+
   timer.start(simplex_info.clock_[Chuzr2Clock]);
-  // Choose row pass 2
-=======
-
-  // Choose row pass 2
-  timer.start(simplex_info.clock_[Chuzr2Clock]);
->>>>>>> 2ebbaba4
   double bestAlpha = 0;
   for (int i = 0; i < column.count; i++) {
     int index = column.index[i];
