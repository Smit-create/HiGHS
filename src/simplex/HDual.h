/* * * * * * * * * * * * * * * * * * * * * * * * * * * * * * * * * * * * */
/*                                                                       */
/*    This file is part of the HiGHS linear optimization suite           */
/*                                                                       */
/*    Written and engineered 2008-2018 at the University of Edinburgh    */
/*                                                                       */
/*    Available as open-source under the MIT License                     */
/*                                                                       */
/* * * * * * * * * * * * * * * * * * * * * * * * * * * * * * * * * * * * */
/**@file simplex/HDual.h
 * @brief Dual simplex solver for HiGHS
 * @author Julian Hall, Ivet Galabova, Qi Huangfu and Michael Feldmeier
 */
#ifndef SIMPLEX_HDUAL_H_
#define SIMPLEX_HDUAL_H_

<<<<<<< HEAD
#include "HighsLp.h"
#include "HighsModelObject.h"
#include "HCrash.h"
=======
#include <set>
#include <string>
#include <vector>

#include "HConfig.h"
>>>>>>> 72dd7b89
#include "HDualRHS.h"
#include "HDualRow.h"
#include "HVector.h"
<<<<<<< HEAD
=======
#include "HMatrix.h"
>>>>>>> 72dd7b89

class HFactor;

/**
 * Limit on number of threads used to dimension many identifiers
 */
const int HIGHS_THREAD_LIMIT = 32;
/**
 * Limit on the number of column slices for parallel calculations
 */
const int HIGHS_SLICED_LIMIT = 100;

/**
 * Possible edge weight mode values used to test EdWt_Mode
 */
const int EdWt_Mode_DSE = 0;
const int EdWt_Mode_Dvx = 1;
const int EdWt_Mode_Dan = 2;

/**
 * Possible pricing mode values used to test Price_Mode
 */
const int Price_Mode_Row = 0;
const int Price_Mode_Col = 1;

/**
 * Possible presolve mode values used to test Presolve_Mode
 */
const int Presolve_Mode_Off = 0;
const int Presolve_Mode_On = 1;

/**
 * Devex status flags. Each column has a Devex flag which is used as a
 * multiplier to save a conditional branch
 */
const int dvx_in_R = 1;
const int dvx_not_in_R = 0;

/**
 * Parameters controlling number of Devex iterations.
 *
 * There is a new Devex framework if either
 *
 * 1) The weight inaccuracy ratio exceeds maxAllowedDevexWeightRatio
 *
 * 2) There have been max(minAbsNumberDevexIterations,
 * numRow/minRlvNumberDevexIterations) devex iterations
 */
const int minAbsNumberDevexIterations = 25;
const double minRlvNumberDevexIterations = 1e-2;
const double maxAllowedDevexWeightRatio = 3.0;

/**
 * Multiplier used in running average calculations
 */
const double runningAverageMu = 0.05;

enum HDUAL_VARIANT {
  HDUAL_VARIANT_PLAIN = 0,
  HDUAL_VARIANT_TASKS,
  HDUAL_VARIANT_MULTI,
};

/**
 * @brief Dual simplex solver for HiGHS
 */
class HDual {
 public:
  /**
   * @brief Solve a model instance with a dual simplex variant and given number
   * of threads
   */
  void solve(
	     HighsModelObject &highs_model_object,       //!< Instance of HiGHS model object to be solved
	     int variant = 0,     //!< Default dual simplex variant is "PLAIN" (serial)
	     int num_threads = 1  //!< Default number of threads is 1
  );

 public:
  /**
   * @brief Initialise a dual simplex instance
   *
   * Copy dimensions and pointers to matrix, factor and solver-related
   * model data, plus tolerances. Sets up local std::vectors (columnDSE,
   * columnBFRT, column, row_ep and row_ap), scalars for their average
   * density and buffers for dualRow and dualRHS. Also sets up data
   * structures for SIP or PAMI (if necessary).
   */
  void init(int num_threads  //!< Number of threads for initialisation
  );

  /**
   * @brief Initialise matrix slices and slices of row_ap or dualRow for SIP or
   * PAMI
   *
   * TODO generalise call slice_matrix[i].setup_lgBs so slice can be
   * used with non-logical initial basis
   */
  void init_slice(int init_sliced_num  //!< Ideal number of slices - true number
                                       //!< is modified in light of limits
  );

  /**
   * @brief Perform Phase 1 dual simplex iterations
   */
  void solve_phase1();

  /**
   * @brief Perform Phase 2 dual simplex iterations
   */
  void solve_phase2();

  /**
   * @brief Reinvert if INVERT not fresh, then recompute dual and primal values
   *
   * Also collects primal infeasibilities and computes the dual objective value
   */

  void rebuild();

  /**
   * @brief Remove perturbation and recompute the dual solution
   *
   * Also collects primal infeasibilities and computes the dual objective value
   */
  void cleanup();

  /**
   * @brief Perform a single serial dual simplex iteration
   *
   * All the methods it calls have as their first line "if (invertHint)
   * return;", where invertHint is, for example, set to 1 when CHUZR
   * finds no candidate. This causes a break from the inner loop of
   * solve_phase% and, hence, a call to rebuild().
   */
  void iterate();

  /**
   * @brief Perform a single SIP dual simplex iteration
   */
  void iterate_tasks();

  /**
   * @brief Perform a single PAMI dual simplex iteration - source code in
   * HDualMulti.cpp
   */
  void iterate_multi();  // in HDualMulti.cpp

  /**
   * @brief Initialise the iteration analysis
   */
  void iterateIzAn();

  /**
   * @brief Perform the iteration analysis
   */
  void iterateAn();

  /**
   * @brief Report on the iteration using iterateRpFull, possibly using it to
   * write out column headers
   */
  void iterateRp();

  /**
   * @brief Report full iteration headers or data according to value of
   * <tt>header</tt>
   */
  void iterateRpFull(bool header  //!< Logic to determine whether to write out
                                  //!< column headers or data
  );
  /**
   * @brief Report iteration number and LP phase headers or data according to
   * value of <tt>header</tt>
   */
  void iterateRpIterPh(bool header  //!< Logic to determine whether to write out
                                    //!< column headers or data
  );
  /**
   * @brief Report dual objective value header or data according to value of
   * <tt>header</tt>
   */
  void iterateRpDuObj(bool header  //!< Logic to determine whether to write out
                                   //!< column header or data
  );
  /**
   * @brief Single line report after INVERT
   */
  void iterateRpInvert(
      int i_v  //!< Integer value to be reported - generally invertHint
  );

  /**
   * @brief Update an average density record for BTRAN, an FTRAN or PRICE
   */
  void uOpRsDensityRec(
      double lc_OpRsDensity,  //!< Recent density of the operation
      double &opRsDensity     //!< Average density of the operation
  );
  /**
   * @brief Choose the index of a good row to leave the basis (CHUZR)
   */
  void chooseRow();

  /**
   * @brief Compute pivot row (PRICE) and choose the index of a good column to
   * enter the basis (CHUZC)
   */
  void chooseColumn(HVector *row_ep);

  /**
   * @brief Choose the index of a good column to enter the basis (CHUZC) by
   * exploiting slices of the pivotal row - for SIP and PAMI
   */
  void chooseColumn_slice(HVector *row_ep);

  /**
   * @brief Compute the pivotal column (FTRAN)
   */
  void updateFtran();

  /**
   * @brief Compute the RHS changes corresponding to the BFRT
   * (FTRAN-BFRT)
   */
  void updateFtranBFRT();

  /**
   * @brief Compute the std::vector required to update DSE weights - being
   * FTRAN applied to the pivotal column (FTRAN-DSE)
   */
  void updateFtranDSE(HVector *DSE_Vector  //!< Pivotal column as RHS for FTRAN
  );
  /**
   * @brief Compare the pivot value computed row-wise and column-wise
   * and determine whether reinversion is advisable
   */
  void updateVerify();

  /**
   * @brief Update the dual values
   */
  void updateDual();

  /**
   * @brief Update the primal values and any edge weights
   */
  void updatePrimal(HVector *DSE_Vector  //!< FTRANned pivotal column
  );

  /**
   * @brief Update the basic and nonbasic variables, iteration count,
   * invertible representation of the basis matrix and row-wise
   * representation of the nonbasic columns, delete the Freelist entry
   * for the entering column, update the primal value for the row where
   * the basis change has occurred, and set the corresponding squared
   * primal infeasibility value in dualRHS.workArray, and then determine
   * whether to reinvert according to the synthetic clock
   */
  void updatePivots();

  /**
   * @brief Initialise a Devex framework: reference set is all basic
   * variables
   */
  void iz_dvx_fwk();

  /**
   * @brief Sets a run-time parameter. TODO: handle this otherwise
   */
  void setCrash(const char *CrashMode);

  /**
   * @brief Set a run-time parameter. TODO: handle this otherwise
   */
  void setPrice(const char *PriceMode);

  /**
   * @brief Set a run-time parameter. TODO: handle this otherwise
   */
  void setEdWt(const char *EdWtMode);

  /**
   * @brief Set a run-time parameter. TODO: handle this otherwise
   */
  void setTimeLimit(double TimeLimit_ArgV);

  /**
   * @brief Set a run-time parameter. TODO: handle this otherwise
   */
  void setPresolve(const char *PresolveMode);

  /**
   * @brief Get a row of the inverse of the basis matrix for SCIP
   */
  int util_getBasisInvRow(int r,         //!< Index of row required
                          double *coef,  //!< Value of entries in row required
                          int *inds,     //!< Indices of entries in row required
                          int *ninds     //!< Number of indices in row required
  );
  /**
   * @brief Get the Hager condition number estimate for the basis matrix of a
   * model
   */
  double an_bs_cond(
      HModel *ptr_model  //!< Model for which basis condition is required
  );

  /**
   * @brief PAMI: Choose the indices of a good set of rows to leave the
   * basis (CHUZR)
   */
  void major_chooseRow();

  /**
   * @brief PAMI: Perform multiple BTRAN
   */
  void major_chooseRowBtran();

  /**
   * @brief PAMI: Choose the index (from the set of indices) of a good
   * row to leave the basis (CHUZR-MI)
   */
  void minor_chooseRow();

  /**
   * @brief PAMI: Update the data during minor iterations
   */
  void minor_update();

  /**
   * @brief PAMI: Update the dual values during minor iterations
   */
  void minor_updateDual();

  /**
   * @brief PAMI: Update the primal values during minor iterations
   */
  void minor_updatePrimal();

  /**
   * @brief PAMI: Perform a basis change during minor iterations
   */
  void minor_updatePivots();

  /**
   * @brief PAMI: Update the tableau rows during minor iterations
   */
  void minor_updateRows();

  /**
   * @brief PAMI: Perform updates after a set of minor iterations
   */
  void major_update();

  /**
   * @brief PAMI: Prepare for the FTRANs after a set of minor iterations
   */
  void major_updateFtranPrepare();

  /**
   * @brief PAMI: Perform the parallel part of multiple FTRANs after a
   * set of minor iterations
   */
  void major_updateFtranParallel();

  /**
   * @brief PAMI: Perform the final part of multiple FTRANs after a set
   * of minor iterations
   */
  void major_updateFtranFinal();

  /**
   * @brief PAMI: Update the primal values after a set of minor
   * iterations
   */
  void major_updatePrimal();

  /**
   * @brief PAMI: Update the invertible representation of the basis
   * matrix after a set of minor iterations
   */
  void major_updateFactor();

  /**
   * @brief PAMI: Roll back some iterations if numerical trouble
   * detected when updating the invertible representation of the basis
   * matrix after a set of minor iterations
   */
  void major_rollback();

#ifdef HiGHSDEV
  void iterateRpIterDa(bool header  //!< Logic to determine whether to write out
                                    //!< column headers or data
  );
  void iterateRpDsty(bool header  //!< Logic to determine whether to write out
                                  //!< column headers or data
  );
  int intLog10(double v);
  void iterateOpRecBf(int opTy, HVector &vector, double hist_dsty);
  void iterateOpRecAf(int opTy, HVector &vector);
  void iterateRpAn();
  void an_iz_vr_v();
#endif

  int dual_variant =
      0;  //!< Dual simplex variant choice. TODO: handle this otherwise
  int Price_Mode = 0;     //!< Pricing mode. TODO: handle this otherwise
  int EdWt_Mode = 0;      //!< Edge weight mode. TODO: handle this otherwise
  int Crash_Mode = 0;     //!< Crash mode. TODO: handle this otherwise
  int Presolve_Mode = 0;  //!< Presolve mode. TODO: handle this otherwise
  bool SolveBailout;  //!< Set true if control is to be returned immediately to
                      //!< calling function
  double TimeLimitValue =
      0;  //!< Value of time limit. TODO: handle this otherwise

#ifdef HiGHSDEV
  // Analysis of rebuilds
  const bool anRebuildTime = false;
  int totalRebuilds;
  double totalRebuildTime;
#endif

  // Devex scalars
  int n_dvx_fwk;    //!< Number of Devex frameworks used
  int n_dvx_it;     //!< Number of Devex iterations with the current framework
  bool nw_dvx_fwk;  //!< Set a new Devex framework
  // Devex std::vector
  std::vector<int> dvx_ix;  //!< Vector of Devex indices

  // Price scalars
  bool alw_price_by_col_sw = true;  //!< By default allow switch to column PRICE
                                    //!< if results sufficiently dense
  bool alw_price_by_row_sw =
      true;  //!< By default allow switch to standard row-wise PRICE if result
             //!< is sufficiently dense
  bool alw_price_ultra = false;  //!< By default don't allow ultra-sparse PRICE
  const double dstyColPriceSw = 0.75;  //!< By default switch to column PRICE
                                       //!< when pi_p has at least this density

  // DSE scalars
  bool iz_DSE_wt;  //!< By default initialise DSE weights if initial basis
                   //!< matrix is not an identity
  bool alw_DSE2Dvx_sw = true;  //!< By default allow switch to Devex from DSE
  int AnIterNumCostlyDseIt;    //!< Number of iterations when DSE is costly
  double AnIterCostlyDseFq;    //!< Frequency of iterations when DSE is costly
  const double AnIterCostlyDseMeasureLimit = 1000.0;  //!<
  const double AnIterCostlyDseMnDensity = 0.01;       //!<
  const double AnIterFracNumTot_ItBfSw = 0.1;         //!<
  const double AnIterFracNumCostlyDseItbfSw = 0.05;   //!<
  double AnIterCostlyDseMeasure;
#ifdef HiGHSDEV
  int AnIterPrevRpNumCostlyDseIt;  //!< Number of costly DSE iterations when
                                   //!< previously reported
#endif

#ifdef HiGHSDEV
  int n_wg_DSE_wt;
#endif

  // Model
  HModel *model;
  HighsModelObject *highs_model_object;
  const HMatrix *matrix;
  const HFactor *factor;

  const int *jMove;
  const double *workRange;
  const double *baseLower;
  const double *baseUpper;
  double *baseValue;
  double *workDual;
  //    JAJH: Only because I can't get these from HModel.h
  double *workValue;
  double *colLower;
  double *colUpper;
  double *rowLower;
  double *rowUpper;
  int *nonbasicFlag;

<<<<<<< HEAD
  int numCol;
  int numRow;
  int numTot;
  double Tp;  // Tolerance for primal
  double Td;  // Tolerance for dual

  vector<double> bs_cond_x;
  vector<double> bs_cond_y;
  vector<double> bs_cond_z;
  vector<double> bs_cond_w;
=======
  std::vector<double> bs_cond_x;
  std::vector<double> bs_cond_y;
  std::vector<double> bs_cond_z;
  std::vector<double> bs_cond_w;
>>>>>>> 72dd7b89

  int solvePhase;
  int invertHint;

  HVector row_ep;
  HVector row_ap;
  HVector column;
  HVector columnBFRT;
  HVector columnDSE;
  double columnDensity;
  double row_epDensity;
  double row_apDensity;
  double rowdseDensity;

  HDualRow dualRow;

  // Solving related buffers
  int dualInfeasCount;

  HDualRHS dualRHS;

  // Simplex pivotal information
  int rowOut;
  int columnOut;
  int sourceOut;  // -1 from small to lower, +1 to upper
  int columnIn;
  double deltaPrimal;
  double thetaDual;
  double thetaPrimal;
  double alpha;
  double alphaRow;
  double numericalTrouble;

  // Iteration counts
  int n_ph1_du_it;
  int n_ph2_du_it;
  int n_pr_it;
  // Partitioned coefficient matrix
  int slice_num;
  int slice_PRICE;
  int slice_start[HIGHS_SLICED_LIMIT + 1];
  HMatrix slice_matrix[HIGHS_SLICED_LIMIT];
  HVector slice_row_ap[HIGHS_SLICED_LIMIT];
  HDualRow slice_dualRow[HIGHS_SLICED_LIMIT];

  /**
   * @brief Multiple CHUZR data
   */
  struct MChoice {
    int rowOut;
    double baseValue;
    double baseLower;
    double baseUpper;
    double infeasValue;
    double infeasEdWt;
    double infeasLimit;
    HVector row_ep;
    HVector column;
    HVector columnBFRT;
  };

  /**
   * @brief Multiple minor iteration data
   */
  struct MFinish {
    int moveIn;
    double shiftOut;
    std::vector<int> flipList;

    int rowOut;
    int columnOut;
    int columnIn;
    double alphaRow;
    double thetaPrimal;
    double basicBound;
    double basicValue;
    double EdWt;
    HVector_ptr row_ep;
    HVector_ptr column;
    HVector_ptr columnBFRT;
  };

  int multi_num;
  int multi_iChoice;
  int multi_nFinish;
  int multi_iteration;
  int multi_chooseAgain;
  MChoice multi_choice[HIGHS_THREAD_LIMIT];
  MFinish multi_finish[HIGHS_THREAD_LIMIT];

  double total_syntheticTick;
#ifdef HiGHSDEV
  double total_fake;
#endif
  double total_INVERT_TICK;
  double total_FT_inc_TICK;

  int AnIterIt0;
#ifdef HiGHSDEV
  const bool AnIterLg = true;
  int AnIterPrevIt;
  // Major operation analysis struct
  enum AnIterOpTy {
    AnIterOpTy_Btran = 0,
    AnIterOpTy_Price,
    AnIterOpTy_Ftran,
    AnIterOpTy_FtranBFRT,
    AnIterOpTy_FtranDSE,
    NumAnIterOpTy,
  };

  struct AnIterOpRec {
    double AnIterOpLog10RsDsty;
    double AnIterOpSuLog10RsDsty;
    double AnIterOpHyperCANCEL;
    double AnIterOpHyperTRAN;
    int AnIterOpRsDim;
    int AnIterOpNumCa;
    int AnIterOpNumHyperOp;
    int AnIterOpNumHyperRs;
    int AnIterOpRsMxNNZ;
    int AnIterOpSuNumCa;
    int AnIterOpSuNumHyperOp;
    int AnIterOpSuNumHyperRs;
    string AnIterOpName;
  };
  AnIterOpRec AnIterOp[NumAnIterOpTy];

  struct AnIterTraceRec {
    double AnIterTraceTime;
    double AnIterTraceDsty[NumAnIterOpTy];
    double AnIterTraceAux0;
    int AnIterTraceIter;
    int AnIterTraceEdWt_Mode;
  };

  const int AnIterTraceMxNumRec = 20;
  int AnIterTraceNumRec;
  int AnIterTraceIterDl;
  AnIterTraceRec AnIterTrace[22];  // How can this be 1+AnIterTraceMxNumRec+1;

  const int AnIterNumInvertHint = 7;
  int AnIterNumInvert[8];  // TODO: How can this be AnIterNumInvertHint+1
  int AnIterNumColPrice;
  int AnIterNumRowPrice;
  int AnIterNumRowPriceWSw;
  int AnIterNumRowPriceUltra;
  int AnIterNumPrDgnIt;
  int AnIterNumDuDgnIt;
  int AnIterNumEdWtIt[3];  // TODO: How can this be EdWt_Mode_Dan+1
#endif
};

#endif /* SIMPLEX_HDUAL_H_ */<|MERGE_RESOLUTION|>--- conflicted
+++ resolved
@@ -14,24 +14,17 @@
 #ifndef SIMPLEX_HDUAL_H_
 #define SIMPLEX_HDUAL_H_
 
-<<<<<<< HEAD
-#include "HighsLp.h"
-#include "HighsModelObject.h"
-#include "HCrash.h"
-=======
 #include <set>
 #include <string>
 #include <vector>
 
 #include "HConfig.h"
->>>>>>> 72dd7b89
+#include "HCrash.h"
 #include "HDualRHS.h"
 #include "HDualRow.h"
+#include "HighsModelObject.h"
 #include "HVector.h"
-<<<<<<< HEAD
-=======
 #include "HMatrix.h"
->>>>>>> 72dd7b89
 
 class HFactor;
 
@@ -512,7 +505,6 @@
   double *rowUpper;
   int *nonbasicFlag;
 
-<<<<<<< HEAD
   int numCol;
   int numRow;
   int numTot;
@@ -523,12 +515,6 @@
   vector<double> bs_cond_y;
   vector<double> bs_cond_z;
   vector<double> bs_cond_w;
-=======
-  std::vector<double> bs_cond_x;
-  std::vector<double> bs_cond_y;
-  std::vector<double> bs_cond_z;
-  std::vector<double> bs_cond_w;
->>>>>>> 72dd7b89
 
   int solvePhase;
   int invertHint;
