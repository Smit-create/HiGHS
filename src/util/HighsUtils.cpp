--- conflicted
+++ resolved
@@ -297,7 +297,6 @@
   printf("Max count is %d / %d\n", maxRowCount, numCol);
 }
 
-<<<<<<< HEAD
 bool initialiseValueDistribution(const std::string distribution_name,
 				 const std::string value_name,
 				 const double min_value_limit,
@@ -306,12 +305,6 @@
 				 HighsValueDistribution& value_distribution) {
   value_distribution.distribution_name_ = distribution_name;
   value_distribution.value_name_ = value_name;
-=======
-bool initialiseValueDistribution(const double min_value_limit,
-                                 const double max_value_limit,
-                                 const double base_value_limit,
-                                 HighsValueDistribution& value_distribution) {
->>>>>>> a8412703
   if (min_value_limit <= 0) return false;
   if (max_value_limit < min_value_limit) return false;
   int num_count;
@@ -386,15 +379,9 @@
   return (int)double_percentage;
 }
 
-<<<<<<< HEAD
 bool printValueDistribution(const HighsValueDistribution& value_distribution,
 			    const int mu) {
   if (value_distribution.sum_count_ <= 0) return false;
-=======
-bool printValueDistribution(std::string value_name,
-                            const HighsValueDistribution& value_distribution,
-                            const int mu) {
->>>>>>> a8412703
   const int num_count = value_distribution.num_count_;
   if (num_count < 0) return false;
   if (value_distribution.distribution_name_ != "") 
