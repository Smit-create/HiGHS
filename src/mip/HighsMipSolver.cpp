/* * * * * * * * * * * * * * * * * * * * * * * * * * * * * * * * * * * * */
/*                                                                       */
/*    This file is part of the HiGHS linear optimization suite           */
/*                                                                       */
/*    Written and engineered 2008-2021 at the University of Edinburgh    */
/*                                                                       */
/*    Available as open-source under the MIT License                     */
/*                                                                       */
/* * * * * * * * * * * * * * * * * * * * * * * * * * * * * * * * * * * * */
#include "mip/HighsMipSolver.h"

#include "lp_data/HighsLpUtils.h"
#include "lp_data/HighsModelUtils.h"
#include "mip/HighsCliqueTable.h"
#include "mip/HighsCutPool.h"
#include "mip/HighsDomain.h"
#include "mip/HighsImplications.h"
#include "mip/HighsLpRelaxation.h"
#include "mip/HighsMipSolverData.h"
#include "mip/HighsPseudocost.h"
#include "mip/HighsSearch.h"
#include "mip/HighsSeparation.h"
#include "presolve/HPresolve.h"
#include "presolve/HighsPostsolveStack.h"
#include "presolve/PresolveComponent.h"
#include "util/HighsCDouble.h"

HighsMipSolver::HighsMipSolver(const HighsOptions& options, const HighsLp& lp,
                               bool submip)
    : options_mip_(&options),
      model_(&lp),
      solution_objective_(HIGHS_CONST_INF),
      submip(submip),
      rootbasis(nullptr),
      pscostinit(nullptr),
      clqtableinit(nullptr),
      implicinit(nullptr) {}

HighsMipSolver::~HighsMipSolver() = default;

void HighsMipSolver::run() {
  modelstatus_ = HighsModelStatus::NOTSET;
  // std::cout << options_mip_->presolve << std::endl;
  timer_.start(timer_.solve_clock);

  mipdata_ = decltype(mipdata_)(new HighsMipSolverData(*this));
  mipdata_->init();
  mipdata_->runPresolve();
  if (modelstatus_ != HighsModelStatus::NOTSET) {
    highsLogUser(options_mip_->log_options, HighsLogType::INFO,
                 "Presolve: %s\n",
                 utilHighsModelStatusToString(modelstatus_).c_str());
    if (modelstatus_ == HighsModelStatus::OPTIMAL) {
      mipdata_->lower_bound = 0;
      mipdata_->upper_bound = 0;
      mipdata_->transformNewIncumbent(std::vector<double>());
    }
    cleanupSolve();
    return;
  }

  mipdata_->runSetup();
restart:
  if (modelstatus_ == HighsModelStatus::NOTSET) {
    mipdata_->evaluateRootNode();
  }
  if (mipdata_->nodequeue.empty()) {
<<<<<<< HEAD
    cleanupSolve();
=======
    mipdata_->printDisplayLine();
    HighsPrintMessage(options_mip_->output, options_mip_->message_level,
                      ML_MINIMAL, "\nSolving stopped with status: %s\n",
                      utilModelStatusToString(modelstatus_).c_str());
    bool haveSolution = mipdata_->upper_bound != HIGHS_CONST_INF;
    if (mipdata_->modelcleanup) {
      model_ = mipdata_->modelcleanup->origmodel;
      if (haveSolution)
        mipdata_->modelcleanup->recoverSolution(mipdata_->incumbent);
    }
    if (haveSolution) {
      if (options_mip_->presolve != "off")
        runPostsolve();
      else if (!mipdata_->getSolution().empty()) {
        presolve_.data_.recovered_solution_.col_value = mipdata_->getSolution();
        calculateRowValues(*model_, presolve_.data_.recovered_solution_);
      }
    }
    timer_.stop(timer_.solve_clock);
>>>>>>> f511720e
    return;
  }

  std::shared_ptr<const HighsBasis> basis;
  HighsSearch search{*this, mipdata_->pseudocost};
  mipdata_->debugSolution.registerDomain(search.getLocalDomain());
  HighsSeparation sepa(*this);

  search.setLpRelaxation(&mipdata_->lp);
  sepa.setLpRelaxation(&mipdata_->lp);

  mipdata_->lower_bound = mipdata_->nodequeue.getBestLowerBound();

  highsLogUser(options_mip_->log_options, HighsLogType::INFO,
               "\nstarting tree search\n");
  mipdata_->printDisplayLine();
  search.installNode(mipdata_->nodequeue.popBestBoundNode());
  int64_t numStallNodes = 0;
  int64_t lastLbLeave = 0;
  int64_t numQueueLeaves = 0;
  HighsInt numHugeTreeEstim = 0;
  int64_t numNodesLastCheck = mipdata_->num_nodes;
  double treeweightLastCheck = 0.0;
  while (search.hasNode()) {
    // set iteration limit for each lp solve during the dive to 10 times the
    // average nodes

    HighsInt iterlimit = 10 * mipdata_->lp.getAvgSolveIters();
    iterlimit = std::max(HighsInt{10000}, iterlimit);

    mipdata_->lp.setIterationLimit(iterlimit);

    // perform the dive and put the open nodes to the queue
    size_t plungestart = mipdata_->num_nodes;
    bool limit_reached = false;
    bool heuristicsCalled = false;
    while (true) {
      if (!heuristicsCalled && mipdata_->moreHeuristicsAllowed()) {
        search.evaluateNode();
        if (search.currentNodePruned()) {
          ++mipdata_->num_leaves;
          search.flushStatistics();
          break;
        }

        heuristicsCalled = true;

        if (mipdata_->incumbent.empty())
          mipdata_->heuristics.randomizedRounding(
              mipdata_->lp.getLpSolver().getSolution().col_value);

        if (mipdata_->incumbent.empty())
          mipdata_->heuristics.RENS(
              mipdata_->lp.getLpSolver().getSolution().col_value);
        else
          mipdata_->heuristics.RINS(
              mipdata_->lp.getLpSolver().getSolution().col_value);

        mipdata_->heuristics.flushStatistics();
      }

      if (mipdata_->domain.infeasible()) break;

      search.dive();
      ++mipdata_->num_leaves;

      search.flushStatistics();
      if (mipdata_->checkLimits()) {
        limit_reached = true;
        break;
      }

      if (!search.backtrack()) break;

      if (search.getCurrentEstimate() >= mipdata_->upper_limit) break;

      if (mipdata_->num_nodes - plungestart >=
          std::min(100., mipdata_->num_nodes * 0.1))
        break;

      if (mipdata_->dispfreq != 0) {
        if (mipdata_->num_leaves - mipdata_->last_displeave >=
            std::min(mipdata_->dispfreq,
                     1 + int64_t(0.01 * mipdata_->num_leaves)))
          mipdata_->printDisplayLine();
      }

      // printf("continue plunging due to good esitmate\n");
    }
    search.openNodesToQueue(mipdata_->nodequeue);
    mipdata_->lower_bound = std::min(mipdata_->upper_bound,
                                     mipdata_->nodequeue.getBestLowerBound());

    if (limit_reached) break;

    if (mipdata_->dispfreq != 0) {
      if (mipdata_->num_leaves - mipdata_->last_displeave >=
          std::min(mipdata_->dispfreq,
                   1 + int64_t(0.01 * mipdata_->num_leaves)))
        mipdata_->printDisplayLine();
    }

    // the search datastructure should have no installed node now
    assert(!search.hasNode());

    // propagate the global domain
    mipdata_->domain.propagate();
    mipdata_->pruned_treeweight += mipdata_->nodequeue.pruneInfeasibleNodes(
        mipdata_->domain, mipdata_->feastol);

    // if global propagation detected infeasibility, stop here
    if (mipdata_->domain.infeasible() || mipdata_->nodequeue.empty()) {
      mipdata_->nodequeue.clear();
      mipdata_->pruned_treeweight = 1.0;
      mipdata_->lower_bound = std::min(HIGHS_CONST_INF, mipdata_->upper_bound);
      break;
    }

    // if global propagation found bound changes, we update the local domain
    if (!mipdata_->domain.getChangedCols().empty()) {
      highsLogDev(options_mip_->log_options, HighsLogType::INFO,
                  "added %" HIGHSINT_FORMAT " global bound changes\n",
                  (HighsInt)mipdata_->domain.getChangedCols().size());
      mipdata_->cliquetable.cleanupFixed(mipdata_->domain);
      for (HighsInt col : mipdata_->domain.getChangedCols())
        mipdata_->implications.cleanupVarbounds(col);

      mipdata_->domain.setDomainChangeStack(std::vector<HighsDomainChange>());
      search.resetLocalDomain();

      mipdata_->domain.clearChangedCols();
      mipdata_->removeFixedIndices();
    }

    if (!submip) {
      double currNodeEstim =
          numNodesLastCheck + (mipdata_->num_nodes - numNodesLastCheck) *
                                  double(1.0 - mipdata_->pruned_treeweight) /
                                  std::max(double(mipdata_->pruned_treeweight -
                                                  treeweightLastCheck),
                                           mipdata_->feastol);

      if (currNodeEstim >=
          1000 * (mipdata_->numRestarts + 1) * mipdata_->num_nodes) {
        ++numHugeTreeEstim;
        // if (!submip)
        //   printf("%" HIGHSINT_FORMAT " (nodeestim: %.1f)\n",
        //   numHugeTreeEstim, currNodeEstim);
      } else {
        numHugeTreeEstim = 0;
        treeweightLastCheck = double(mipdata_->pruned_treeweight);
        numNodesLastCheck = mipdata_->num_nodes;
      }

      if (numHugeTreeEstim >= 50) {
        mipdata_->performRestart();
        goto restart;
      }
    }

    // remove the iteration limit when installing a new node
    // mipdata_->lp.setIterationLimit();

    // loop to install the next node for the search
    while (!mipdata_->nodequeue.empty()) {
      // printf("popping node from nodequeue (length = %" HIGHSINT_FORMAT ")\n",
      // (HighsInt)nodequeue.size());
      assert(!search.hasNode());

      if (numQueueLeaves - lastLbLeave >= 10) {
        search.installNode(mipdata_->nodequeue.popBestBoundNode());
        lastLbLeave = numQueueLeaves;
      } else {
        search.installNode(mipdata_->nodequeue.popBestNode());
        if (search.getCurrentLowerBound() == mipdata_->lower_bound)
          lastLbLeave = numQueueLeaves;
      }

      ++numQueueLeaves;

      if (search.getCurrentEstimate() >= mipdata_->upper_limit) {
        ++numStallNodes;
        if (options_mip_->mip_max_stall_nodes != HIGHS_CONST_I_INF &&
            numStallNodes >= options_mip_->mip_max_stall_nodes) {
          limit_reached = true;
          modelstatus_ = HighsModelStatus::REACHED_ITERATION_LIMIT;
          break;
        }
      } else
        numStallNodes = 0;

      assert(search.hasNode());

      // set the current basis if available
      if (basis) {
        mipdata_->lp.setStoredBasis(basis);
        mipdata_->lp.recoverBasis();
      }

      // we evaluate the node directly here instead of performing a dive
      // because we first want to check if the node is not fathomed due to
      // new global information before we perform separation rounds for the node
      search.evaluateNode();

      // if the node was pruned we remove it from the search and install the
      // next node from the queue
      if (search.currentNodePruned()) {
        search.backtrack();
        ++mipdata_->num_leaves;
        ++mipdata_->num_nodes;
        search.flushStatistics();

        if (mipdata_->domain.infeasible()) {
          mipdata_->nodequeue.clear();
          mipdata_->pruned_treeweight = 1.0;
          mipdata_->lower_bound =
              std::min(HIGHS_CONST_INF, mipdata_->upper_bound);
          break;
        }

        if (mipdata_->checkLimits()) {
          limit_reached = true;
          break;
        }

        mipdata_->lower_bound = std::min(
            mipdata_->upper_bound, mipdata_->nodequeue.getBestLowerBound());

        if (mipdata_->dispfreq != 0) {
          if (mipdata_->num_leaves - mipdata_->last_displeave >=
              std::min(mipdata_->dispfreq,
                       1 + int64_t(0.01 * mipdata_->num_leaves)))
            mipdata_->printDisplayLine();
        }
        continue;
      }

      // the node is still not fathomed, so perform separation
      sepa.separate(search.getLocalDomain());

      // after separation we store the new basis and proceed with the outer loop
      // to perform a dive from this node
      if (mipdata_->lp.getStatus() != HighsLpRelaxation::Status::Error &&
          mipdata_->lp.getStatus() != HighsLpRelaxation::Status::NotSet)
        mipdata_->lp.storeBasis();

      basis = mipdata_->lp.getStoredBasis();
      if (!basis || !isBasisConsistent(mipdata_->lp.getLp(), *basis)) {
        HighsBasis b = mipdata_->firstrootbasis;
        b.row_status.resize(mipdata_->lp.numRows(), HighsBasisStatus::BASIC);
        basis = std::make_shared<const HighsBasis>(std::move(b));
        mipdata_->lp.setStoredBasis(basis);
      }

      break;
    }

    if (limit_reached) break;
  }

  cleanupSolve();
}

void HighsMipSolver::cleanupSolve() {
  timer_.start(timer_.postsolve_clock);
  bool havesolution = solution_objective_ != HIGHS_CONST_INF;
  dual_bound_ = mipdata_->lower_bound + model_->offset_;
  primal_bound_ = mipdata_->upper_bound + model_->offset_;
  node_count_ = mipdata_->num_nodes;

  if (modelstatus_ == HighsModelStatus::NOTSET) {
    if (havesolution)
      modelstatus_ = HighsModelStatus::OPTIMAL;
    else
      modelstatus_ = HighsModelStatus::PRIMAL_INFEASIBLE;
  }

<<<<<<< HEAD
  model_ = orig_model_;
  timer_.stop(timer_.postsolve_clock);
  timer_.stop(timer_.solve_clock);
=======
  HighsPrintMessage(options_mip_->output, options_mip_->message_level,
                    ML_MINIMAL, "\nSolving stopped with status: %s\n",
                    utilModelStatusToString(modelstatus_).c_str());
>>>>>>> f511720e

  std::string solutionstatus = "-";

  if (havesolution) {
    bool feasible =
        bound_violation_ <= options_mip_->mip_feasibility_tolerance &&
        integrality_violation_ <= options_mip_->mip_feasibility_tolerance &&
        row_violation_ <= options_mip_->mip_feasibility_tolerance;
    solutionstatus = feasible ? "feasible" : "infeasible";
  }
  highsLogUser(options_mip_->log_options, HighsLogType::INFO,
               "\nSolving report\n"
               "  Status            %s\n"
               "  Primal bound      %.12g\n"
               "  Dual bound        %.12g\n"
               "  Solution status   %s\n",
               utilHighsModelStatusToString(modelstatus_).c_str(),
               primal_bound_, dual_bound_, solutionstatus.c_str());
  if (solutionstatus != "-")
    highsLogUser(options_mip_->log_options, HighsLogType::INFO,
                 "                    %.12g (objective)\n"
                 "                    %.12g (bound viol.)\n"
                 "                    %.12g (int. viol.)\n"
                 "                    %.12g (row viol.)\n",
                 solution_objective_, bound_violation_, integrality_violation_,
                 row_violation_);
  highsLogUser(options_mip_->log_options, HighsLogType::INFO,
               "  Timing            %.2f (total)\n"
               "                    %.2f (presolve)\n"
               "                    %.2f (postsolve)\n"
               "  Nodes             %llu\n"
               "  LP iterations     %llu (total)\n"
               "                    %llu (strong br.)\n"
               "                    %llu (separation)\n"
               "                    %llu (heuristics)\n",
               timer_.read(timer_.solve_clock),
               timer_.read(timer_.presolve_clock),
               timer_.read(timer_.postsolve_clock),
               (long long unsigned)mipdata_->num_nodes,
               (long long unsigned)mipdata_->total_lp_iterations,
               (long long unsigned)mipdata_->sb_lp_iterations,
               (long long unsigned)mipdata_->sepa_lp_iterations,
               (long long unsigned)mipdata_->heuristic_lp_iterations);

  assert(modelstatus_ != HighsModelStatus::NOTSET);
}<|MERGE_RESOLUTION|>--- conflicted
+++ resolved
@@ -49,7 +49,7 @@
   if (modelstatus_ != HighsModelStatus::NOTSET) {
     highsLogUser(options_mip_->log_options, HighsLogType::INFO,
                  "Presolve: %s\n",
-                 utilHighsModelStatusToString(modelstatus_).c_str());
+                 utilModelStatusToString(modelstatus_).c_str());
     if (modelstatus_ == HighsModelStatus::OPTIMAL) {
       mipdata_->lower_bound = 0;
       mipdata_->upper_bound = 0;
@@ -65,29 +65,7 @@
     mipdata_->evaluateRootNode();
   }
   if (mipdata_->nodequeue.empty()) {
-<<<<<<< HEAD
     cleanupSolve();
-=======
-    mipdata_->printDisplayLine();
-    HighsPrintMessage(options_mip_->output, options_mip_->message_level,
-                      ML_MINIMAL, "\nSolving stopped with status: %s\n",
-                      utilModelStatusToString(modelstatus_).c_str());
-    bool haveSolution = mipdata_->upper_bound != HIGHS_CONST_INF;
-    if (mipdata_->modelcleanup) {
-      model_ = mipdata_->modelcleanup->origmodel;
-      if (haveSolution)
-        mipdata_->modelcleanup->recoverSolution(mipdata_->incumbent);
-    }
-    if (haveSolution) {
-      if (options_mip_->presolve != "off")
-        runPostsolve();
-      else if (!mipdata_->getSolution().empty()) {
-        presolve_.data_.recovered_solution_.col_value = mipdata_->getSolution();
-        calculateRowValues(*model_, presolve_.data_.recovered_solution_);
-      }
-    }
-    timer_.stop(timer_.solve_clock);
->>>>>>> f511720e
     return;
   }
 
@@ -365,16 +343,9 @@
       modelstatus_ = HighsModelStatus::PRIMAL_INFEASIBLE;
   }
 
-<<<<<<< HEAD
   model_ = orig_model_;
   timer_.stop(timer_.postsolve_clock);
   timer_.stop(timer_.solve_clock);
-=======
-  HighsPrintMessage(options_mip_->output, options_mip_->message_level,
-                    ML_MINIMAL, "\nSolving stopped with status: %s\n",
-                    utilModelStatusToString(modelstatus_).c_str());
->>>>>>> f511720e
-
   std::string solutionstatus = "-";
 
   if (havesolution) {
@@ -390,7 +361,7 @@
                "  Primal bound      %.12g\n"
                "  Dual bound        %.12g\n"
                "  Solution status   %s\n",
-               utilHighsModelStatusToString(modelstatus_).c_str(),
+               utilModelStatusToString(modelstatus_).c_str(),
                primal_bound_, dual_bound_, solutionstatus.c_str());
   if (solutionstatus != "-")
     highsLogUser(options_mip_->log_options, HighsLogType::INFO,
