--- conflicted
+++ resolved
@@ -27,38 +27,13 @@
 class HighsDomain {
  public:
   struct Reason {
-<<<<<<< HEAD
-    int type;
-    int index;
-=======
     HighsInt type;
     HighsInt index;
->>>>>>> ed66d31c
 
     enum {
       kBranching = -1,
       kUnknown = -2,
       kModelRow = -3,
-<<<<<<< HEAD
-    };
-    static Reason branching() { return Reason{kBranching, 0}; }
-    static Reason unspecified() { return Reason{kUnknown, 0}; }
-    static Reason modelRow(int row) { return Reason{kModelRow, row}; }
-    static Reason cut(int cutpool, int cut) { return Reason{cutpool, cut}; }
-  };
-
-  struct CutpoolPropagation {
-    int cutpoolindex;
-    HighsDomain* domain;
-    HighsCutPool* cutpool;
-    std::vector<HighsCDouble> activitycuts_;
-    std::vector<int> activitycutsinf_;
-    std::vector<unsigned> activitycutversion_;
-    std::vector<uint8_t> propagatecutflags_;
-    std::vector<int> propagatecutinds_;
-
-    CutpoolPropagation(int cutpoolindex, HighsDomain* domain,
-=======
       kCliqueTable = -4,
     };
     static Reason branching() { return Reason{kBranching, 0}; }
@@ -81,22 +56,12 @@
     std::vector<HighsInt> propagatecutinds_;
 
     CutpoolPropagation(HighsInt cutpoolindex, HighsDomain* domain,
->>>>>>> ed66d31c
                        HighsCutPool& cutpool);
 
     CutpoolPropagation(const CutpoolPropagation& other);
 
     ~CutpoolPropagation();
 
-<<<<<<< HEAD
-    void cutAdded(int cut);
-
-    void markPropagateCut(int cut);
-
-    void updateActivityLbChange(int col, double oldbound, double newbound);
-
-    void updateActivityUbChange(int col, double oldbound, double newbound);
-=======
     void cutAdded(HighsInt cut);
 
     void markPropagateCut(HighsInt cut);
@@ -104,7 +69,6 @@
     void updateActivityLbChange(HighsInt col, double oldbound, double newbound);
 
     void updateActivityUbChange(HighsInt col, double oldbound, double newbound);
->>>>>>> ed66d31c
   };
 
  private:
@@ -122,11 +86,7 @@
   std::vector<HighsInt> activitymininf_;
   std::vector<HighsInt> activitymaxinf_;
   std::vector<uint8_t> propagateflags_;
-<<<<<<< HEAD
-  std::vector<int> propagateinds_;
-=======
   std::vector<HighsInt> propagateinds_;
->>>>>>> ed66d31c
 
   HighsMipSolver* mipsolver;
 
@@ -135,12 +95,9 @@
 
   bool infeasible_ = 0;
   Reason infeasible_reason;
-<<<<<<< HEAD
-=======
   HighsInt infeasible_pos;
 
   void updateActivityLbChange(HighsInt col, double oldbound, double newbound);
->>>>>>> ed66d31c
 
   void updateActivityUbChange(HighsInt col, double oldbound, double newbound);
 
@@ -172,7 +129,6 @@
         colUpper_(other.colUpper_) {
     for (CutpoolPropagation& cutpoolprop : cutpoolpropagation)
       cutpoolprop.domain = this;
-<<<<<<< HEAD
   }
 
   HighsDomain& operator=(const HighsDomain& other) {
@@ -198,63 +154,10 @@
     return *this;
   }
 
-  void computeMinActivity(int start, int end, const int* ARindex,
-                          const double* ARvalue, int& ninfmin,
-                          HighsCDouble& activitymin);
-
-  void computeMaxActivity(int start, int end, const int* ARindex,
-                          const double* ARvalue, int& ninfmax,
-                          HighsCDouble& activitymax);
-
-  int propagateRowUpper(const int* Rindex, const double* Rvalue, int Rlen,
-                        double Rupper, const HighsCDouble& minactivity,
-                        int ninfmin, HighsDomainChange* boundchgs);
-
-  int propagateRowLower(const int* Rindex, const double* Rvalue, int Rlen,
-                        double Rlower, const HighsCDouble& maxactivity,
-                        int ninfmax, HighsDomainChange* boundchgs);
-
-  const std::vector<int>& getChangedCols() const { return changedcols_; }
-
-  void addCutpool(HighsCutPool& cutpool);
-
-  void clearChangedCols() {
-    for (int i : changedcols_) changedcolsflags_[i] = 0;
-    changedcols_.clear();
-=======
-  }
-
-  HighsDomain& operator=(const HighsDomain& other) {
-    changedcolsflags_ = other.changedcolsflags_;
-    changedcols_ = other.changedcols_;
-    domchgstack_ = other.domchgstack_;
-    domchgreason_ = other.domchgreason_;
-    prevboundval_ = other.prevboundval_;
-    activitymin_ = other.activitymin_;
-    activitymax_ = other.activitymax_;
-    activitymininf_ = other.activitymininf_;
-    activitymaxinf_ = other.activitymaxinf_;
-    propagateflags_ = other.propagateflags_;
-    propagateinds_ = other.propagateinds_;
-    mipsolver = other.mipsolver;
-    cutpoolpropagation = other.cutpoolpropagation;
-    infeasible_ = other.infeasible_;
-    infeasible_reason = other.infeasible_reason;
-    colLower_ = other.colLower_;
-    colUpper_ = other.colUpper_;
-    for (CutpoolPropagation& cutpoolprop : cutpoolpropagation)
-      cutpoolprop.domain = this;
-    return *this;
->>>>>>> ed66d31c
-  }
-
   void computeMinActivity(HighsInt start, HighsInt end, const HighsInt* ARindex,
                           const double* ARvalue, HighsInt& ninfmin,
                           HighsCDouble& activitymin);
 
-<<<<<<< HEAD
-  void markPropagate(int row);
-=======
   void computeMaxActivity(HighsInt start, HighsInt end, const HighsInt* ARindex,
                           const double* ARvalue, HighsInt& ninfmax,
                           HighsCDouble& activitymax);
@@ -289,9 +192,6 @@
   void markPropagate(HighsInt row);
 
   void markPropagateCut(Reason reason);
->>>>>>> ed66d31c
-
-  void markPropagateCut(Reason reason);
 
   void computeRowActivities();
 
@@ -300,24 +200,11 @@
   void changeBound(HighsDomainChange boundchg,
                    Reason reason = Reason::branching());
 
-<<<<<<< HEAD
-  void changeBound(HighsBoundType boundtype, int col, double boundval,
-=======
   void changeBound(HighsBoundType boundtype, HighsInt col, double boundval,
->>>>>>> ed66d31c
                    Reason reason = Reason::branching()) {
     changeBound({boundtype, col, boundval}, reason);
   }
 
-<<<<<<< HEAD
-  void fixCol(int col, double val, Reason reason = Reason::unspecified()) {
-    assert(infeasible_ == 0);
-    if (colLower_[col] < val)
-      changeBound({HighsBoundType::Lower, col, val}, reason);
-
-    if (infeasible_ == 0 && colUpper_[col] > val)
-      changeBound({HighsBoundType::Upper, col, val}, reason);
-=======
   void fixCol(HighsInt col, double val, Reason reason = Reason::unspecified()) {
     assert(infeasible_ == 0);
     if (colLower_[col] < val)
@@ -325,7 +212,6 @@
 
     if (infeasible_ == 0 && colUpper_[col] > val)
       changeBound({HighsBoundType::kUpper, col, val}, reason);
->>>>>>> ed66d31c
   }
 
   HighsDomainChange backtrack();
@@ -366,30 +252,6 @@
     return activitymininf_[row] == 0 ? double(activitymin_[row]) : -kHighsInf;
   }
 
-<<<<<<< HEAD
-  double getMinActivity(int row) const {
-    return activitymininf_[row] == 0 ? double(activitymin_[row])
-                                     : -HIGHS_CONST_INF;
-  }
-
-  double getMaxActivity(int row) const {
-    return activitymaxinf_[row] == 0 ? double(activitymax_[row])
-                                     : HIGHS_CONST_INF;
-  }
-
-  double getMinCutActivity(const HighsCutPool& cutpool, int cut);
-
-  bool isBinary(int col) const {
-    return mipsolver->variableType(col) != HighsVarType::CONTINUOUS &&
-           colLower_[col] == 0.0 && colUpper_[col] == 1.0;
-  }
-
-  HighsVarType variableType(int col) const {
-    return mipsolver->variableType(col);
-  }
-
-  bool isFixed(int col) const { return colLower_[col] == colUpper_[col]; }
-=======
   double getMaxActivity(HighsInt row) const {
     return activitymaxinf_[row] == 0 ? double(activitymax_[row]) : kHighsInf;
   }
@@ -406,7 +268,6 @@
   }
 
   bool isFixed(HighsInt col) const { return colLower_[col] == colUpper_[col]; }
->>>>>>> ed66d31c
 
   bool isFixing(const HighsDomainChange& domchg) const;
 };
