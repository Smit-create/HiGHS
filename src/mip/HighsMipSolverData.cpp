/* * * * * * * * * * * * * * * * * * * * * * * * * * * * * * * * * * * * */
/*                                                                       */
/*    This file is part of the HiGHS linear optimization suite           */
/*                                                                       */
/*    Written and engineered 2008-2021 at the University of Edinburgh    */
/*                                                                       */
/*    Available as open-source under the MIT License                     */
/*                                                                       */
/*    Authors: Julian Hall, Ivet Galabova, Qi Huangfu, Leona Gottwald    */
/*    and Michael Feldmeier                                              */
/*                                                                       */
/* * * * * * * * * * * * * * * * * * * * * * * * * * * * * * * * * * * * */
#include "mip/HighsMipSolverData.h"

#include <random>

#include "lp_data/HighsLpUtils.h"
#include "mip/HighsPseudocost.h"
#include "presolve/HAggregator.h"
<<<<<<< HEAD
#include "util/HighsIntegers.h"

bool HighsMipSolverData::trySolution(const std::vector<double>& solution,
                                     char source) {
  if (int(solution.size()) != mipsolver.model_->numCol_) return false;

  HighsCDouble obj = 0;

  for (int i = 0; i != mipsolver.model_->numCol_; ++i) {
    if (solution[i] < mipsolver.model_->colLower_[i] - feastol) return false;
    if (solution[i] > mipsolver.model_->colUpper_[i] + feastol) return false;
    if (mipsolver.variableType(i) == HighsVarType::INTEGER &&
        std::abs(solution[i] - std::floor(solution[i] + 0.5)) > feastol)
      return false;

    obj += mipsolver.colCost(i) * solution[i];
  }

  for (int i = 0; i != mipsolver.model_->numRow_; ++i) {
    double rowactivity = 0.0;

    int start = ARstart_[i];
    int end = ARstart_[i + 1];

    for (int j = start; j != end; ++j)
      rowactivity += solution[ARindex_[j]] * ARvalue_[j];

    if (rowactivity > mipsolver.rowUpper(i) + feastol) return false;
    if (rowactivity < mipsolver.rowLower(i) - feastol) return false;
  }

  addIncumbent(solution, double(obj), source);
  return true;
}

HighsMipSolverData::ModelCleanup::ModelCleanup(HighsMipSolver& mipsolver) {
  origmodel = mipsolver.model_;
  HighsLp model;

  // we initialize everything except the matrix and column bounds,
  // as they are modified first via HAggregator and HighsDomain
  // and the copy would be thrown away
  model.colCost_ = origmodel->colCost_;
  model.integrality_ = origmodel->integrality_;
  model.numCol_ = origmodel->numCol_;
  model.numRow_ = origmodel->numRow_;
  model.rowLower_ = origmodel->rowLower_;
  model.rowUpper_ = origmodel->rowUpper_;
  model.sense_ = origmodel->sense_;
  model.lp_name_ = origmodel->lp_name_;
  model.model_name_ = origmodel->model_name_;
  model.offset_ = origmodel->offset_;

  std::vector<double>& colLower = mipsolver.mipdata_->domain.colLower_;
  std::vector<double>& colUpper = mipsolver.mipdata_->domain.colUpper_;

  std::vector<int> coldeleted(model.numCol_);
  std::vector<uint8_t> rowdeleted(model.numRow_);

  presolve::HAggregator aggregator(model.rowLower_, model.rowUpper_,
                                   model.colCost_, model.offset_,
                                   model.integrality_, colLower, colUpper);
  aggregator.fromCSC(origmodel->Avalue_, origmodel->Aindex_,
                     origmodel->Astart_);

  origsol.resize(model.numCol_);
  // printf("before model cleanup: %d nonzeros\n", aggregator.numNonzeros());
  int nfixed = 0;
  for (int i = 0; i != model.numCol_; ++i) {
    if (colLower[i] != colUpper[i]) continue;
    aggregator.removeFixedCol(i);
    ++nfixed;
    origsol[i] = colLower[i];
    coldeleted[i] = -1;
  }

  // printf("removed %d fixed columns: %d nonzeros\n", nfixed,
  //       aggregator.numNonzeros());

  for (int delrow : mipsolver.mipdata_->cliquetable.getDeletedRows()) {
    if (!rowdeleted[delrow]) {
      aggregator.removeRow(delrow);
      rowdeleted[delrow] = true;
    }
=======
#include "presolve/HPresolve.h"
#include "util/HighsIntegers.h"

bool HighsMipSolverData::trySolution(const std::vector<double>& solution,
                                     char source) {
  if (int(solution.size()) != mipsolver.model_->numCol_) return false;

  HighsCDouble obj = 0;

  for (HighsInt i = 0; i != mipsolver.model_->numCol_; ++i) {
    if (solution[i] < mipsolver.model_->colLower_[i] - feastol) return false;
    if (solution[i] > mipsolver.model_->colUpper_[i] + feastol) return false;
    if (mipsolver.variableType(i) == HighsVarType::kInteger &&
        std::abs(solution[i] - std::floor(solution[i] + 0.5)) > feastol)
      return false;

    obj += mipsolver.colCost(i) * solution[i];
>>>>>>> ed66d31c
  }

<<<<<<< HEAD
  aggregator.removeRedundantRows(rowdeleted);

  int nremoved = 0;
  for (int i = 0; i != model.numRow_; ++i) {
    if (rowdeleted[i]) ++nremoved;
  }

  // printf("removed %d redundant rows: %d nonzeros\n", nremoved,
  //       aggregator.numNonzeros());
  std::vector<std::pair<int, HighsCliqueTable::CliqueVar>>& extensionvars =
      mipsolver.mipdata_->cliquetable.getCliqueExtensions();
  int addednnz = extensionvars.size();
  for (std::pair<int, HighsCliqueTable::CliqueVar> cliqueextension :
       extensionvars) {
    if (rowdeleted[cliqueextension.first]) {
      --addednnz;
      continue;
    }
    double val;
    if (cliqueextension.second.val == 0) {
      model.rowLower_[cliqueextension.first] -= 1;
      model.rowUpper_[cliqueextension.first] -= 1;
      val = -1.0;
    } else
      val = 1.0;
    aggregator.addNonzero(cliqueextension.first, cliqueextension.second.col,
                          val);
  }
  extensionvars.clear();
  // printf("clique extension added %d nonzeros\n", addednnz);

  int ndelrows = 0;

  for (int delrow : mipsolver.mipdata_->cliquetable.getDeletedRows()) {
    if (!rowdeleted[delrow]) {
      ++ndelrows;
      aggregator.removeRow(delrow);
      rowdeleted[delrow] = true;
    }
  }

  nremoved += ndelrows;
  mipsolver.mipdata_->cliquetable.getDeletedRows().clear();

  // run clique extension before performing substitutions

  // printf("after clique extension: %d fixed cols, %d nonzeros\n", nfixed,
  //       aggregator.numNonzeros());

  // clean up fixings
  mipsolver.mipdata_->cliquetable.cleanupFixed(mipsolver.mipdata_->domain);
  for (int i = 0; i != model.numCol_; ++i) {
    if (coldeleted[i] != 0 ||
        std::abs(colLower[i] - colUpper[i]) > HIGHS_CONST_TINY)
      continue;
    aggregator.removeFixedCol(i);

    ++nfixed;
    origsol[i] = colLower[i];
    coldeleted[i] = -1;
  }
=======
  for (HighsInt i = 0; i != mipsolver.model_->numRow_; ++i) {
    double rowactivity = 0.0;
>>>>>>> ed66d31c

    HighsInt start = ARstart_[i];
    HighsInt end = ARstart_[i + 1];

    for (HighsInt j = start; j != end; ++j)
      rowactivity += solution[ARindex_[j]] * ARvalue_[j];

    if (rowactivity > mipsolver.rowUpper(i) + feastol) return false;
    if (rowactivity < mipsolver.rowLower(i) - feastol) return false;
  }

  return addIncumbent(solution, double(obj), source);
}

bool HighsMipSolverData::moreHeuristicsAllowed() {
  // in the beginning of the search and in sub-MIP heuristics we only allow
  // what is proportionally for the currently spent effort plus an initial
  // offset. This is because in a sub-MIP we usually do a truncated search and
  // therefore should not extrapolate the time we spent for heuristics as in
  // the other case. Moreover, since we estimate the total effort for
  // exploring the tree based on the weight of the already pruned nodes, the
  // estimated effort the is not expected to be a good prediction in the
  // beginning.
  if (mipsolver.submip) {
    return heuristic_lp_iterations < total_lp_iterations * heuristic_effort;
  } else if (pruned_treeweight < 1e-3 && num_leaves < 10) {
    // in the main MIP solver allow an initial offset of 10000 heuristic LP
    // iterations
    if (heuristic_lp_iterations <
        total_lp_iterations * heuristic_effort + 10000)
      return true;
  } else if (heuristic_lp_iterations <
             100000 + ((total_lp_iterations - heuristic_lp_iterations -
                        sb_lp_iterations) >>
                       1)) {
    double total_heuristic_effort_estim =
        heuristic_lp_iterations /
        (heuristic_lp_iterations + sb_lp_iterations +
         (total_lp_iterations - heuristic_lp_iterations - sb_lp_iterations) /
             std::max(1e-3, double(pruned_treeweight)));
    // since heuristics help most in the beginning of the search, we want to
    // spent the time we have for heuristics in the first 80% of the tree
    // exploration. Additionally we want to spent the proportional effort
    // of heuristics that is allowed in the the first 30% of tree exploration as
    // fast as possible, which is why we have the max(0.3/0.8,...).
    // Hence, in the first 30% of the tree exploration we allow to spent all
    // effort available for heuristics in that part of the search as early as
    // possible, whereas after that we allow the part that is proportionally
    // adequate when we want to spent all available time in the first 80%.
    if (total_heuristic_effort_estim <
        std::max(0.3 / 0.8, std::min(double(pruned_treeweight), 0.8) / 0.8) *
            heuristic_effort) {
      // printf(
      //     "heuristic lp iterations: %ld, total_lp_iterations: %ld, "
      //     "total_heur_effort_estim = %.3f%%\n",
      //     heuristic_lp_iterations, total_lp_iterations,
      //     total_heuristic_effort_estim);
      return true;
    }
<<<<<<< HEAD

    HighsSubstitution substitution{subst.substcol, int(subst.replace.col),
                                   scale, double(offset)};

    aggregator.substitute(substitution.substcol, substitution.staycol,
                          substitution.offset, substitution.scale);

    substitutionStack.push_back(substitution);
    coldeleted[substitution.substcol] = substitutionStack.size();
    ++nsubst;
  }

  // printf("after %d cliquetable substitutions: %d nonzeros\n", nsubst,
  //       aggregator.numNonzeros());

  aggregator.removeRedundantRows(rowdeleted);
  nremoved = 0;
  for (int i = 0; i != model.numRow_; ++i) {
    if (rowdeleted[i]) ++nremoved;
  }

  int numstrengthened = aggregator.strengthenInequalities();

  if (numstrengthened != 0)
    HighsPrintMessage(mipsolver.options_mip_->output,
                      mipsolver.options_mip_->message_level, ML_MINIMAL,
                      "strengthened %d coefficients\n", numstrengthened);

  // printf("removed redundant rows: %d removed rows, %d nonzeros\n", nremoved,
  //       aggregator.numNonzeros());

  aggregator.toCSC(model.Avalue_, model.Aindex_, model.Astart_);

  model.colLower_ = std::move(colLower);
  model.colUpper_ = std::move(colUpper);
  cleanedUpModel = std::move(model);
  mipsolver.model_ = &cleanedUpModel;

  cIndex.assign(cleanedUpModel.numCol_, -1);
  rIndex.assign(cleanedUpModel.numRow_, -1);

  int numreducedcol = 0;
  for (int i = 0; i != cleanedUpModel.numCol_; ++i) {
    if (coldeleted[i]) continue;
    cIndex[i] = numreducedcol++;
  }

  int numreducedrow = 0;
  for (int i = 0; i != cleanedUpModel.numRow_; ++i) {
    if (rowdeleted[i]) continue;
    rIndex[i] = numreducedrow++;
  }

  for (int i = 0; i != cleanedUpModel.numCol_; ++i) {
    int newindex = cIndex[i];
    if (newindex == -1) continue;
    cleanedUpModel.Astart_[newindex] = cleanedUpModel.Astart_[i];
    cleanedUpModel.colCost_[newindex] = cleanedUpModel.colCost_[i];
    cleanedUpModel.integrality_[newindex] = cleanedUpModel.integrality_[i];
    cleanedUpModel.colLower_[newindex] = cleanedUpModel.colLower_[i];
    cleanedUpModel.colUpper_[newindex] = cleanedUpModel.colUpper_[i];
  }
  cleanedUpModel.Astart_[numreducedcol] = cleanedUpModel.Avalue_.size();
  cleanedUpModel.Astart_.resize(numreducedcol + 1);
  cleanedUpModel.colCost_.resize(numreducedcol);
  cleanedUpModel.integrality_.resize(numreducedcol);
  cleanedUpModel.colLower_.resize(numreducedcol);
  cleanedUpModel.colUpper_.resize(numreducedcol);

  for (int i = 0; i != cleanedUpModel.numRow_; ++i) {
    int newindex = rIndex[i];
    if (newindex == -1) continue;
    cleanedUpModel.rowLower_[newindex] = cleanedUpModel.rowLower_[i];
    cleanedUpModel.rowUpper_[newindex] = cleanedUpModel.rowUpper_[i];
  }
  cleanedUpModel.rowLower_.resize(numreducedrow);
  cleanedUpModel.rowUpper_.resize(numreducedrow);

  int numnnz = cleanedUpModel.Avalue_.size();
  for (int i = 0; i != numnnz; ++i) {
    cleanedUpModel.Aindex_[i] = rIndex[cleanedUpModel.Aindex_[i]];
    assert(cleanedUpModel.Aindex_[i] < numreducedrow);
    assert(cleanedUpModel.Aindex_[i] >= 0);
  }

  cleanedUpModel.numCol_ = numreducedcol;
  cleanedUpModel.numRow_ = numreducedrow;

  mipsolver.mipdata_->rowMatrixSet = false;
  mipsolver.mipdata_->cutpool = HighsCutPool(
      cleanedUpModel.numCol_, mipsolver.options_mip_->mip_pool_age_limit,
      mipsolver.options_mip_->mip_pool_soft_limit);
  mipsolver.mipdata_->domain = HighsDomain(mipsolver);
  mipsolver.mipdata_->domain.addCutpool(mipsolver.mipdata_->cutpool);
  mipsolver.mipdata_->pseudocost = HighsPseudocost(cleanedUpModel.numCol_);
  mipsolver.mipdata_->cliquetable.rebuild(cleanedUpModel.numCol_, cIndex,
                                          rIndex);
  mipsolver.mipdata_->implications.rebuild(cleanedUpModel.numCol_, cIndex,
                                           rIndex);

  reportPresolveReductions(*mipsolver.options_mip_, *origmodel, cleanedUpModel);
=======
  }

  return false;
>>>>>>> ed66d31c
}

void HighsMipSolverData::removeFixedIndices() {
  integral_cols.erase(
      std::remove_if(integral_cols.begin(), integral_cols.end(),
                     [&](HighsInt col) { return domain.isFixed(col); }),
      integral_cols.end());
  integer_cols.erase(
      std::remove_if(integer_cols.begin(), integer_cols.end(),
                     [&](HighsInt col) { return domain.isFixed(col); }),
      integer_cols.end());
  implint_cols.erase(
      std::remove_if(implint_cols.begin(), implint_cols.end(),
                     [&](HighsInt col) { return domain.isFixed(col); }),
      implint_cols.end());
  continuous_cols.erase(
      std::remove_if(continuous_cols.begin(), continuous_cols.end(),
                     [&](HighsInt col) { return domain.isFixed(col); }),
      continuous_cols.end());
}

void HighsMipSolverData::removeFixedIndices() {
  integral_cols.erase(
      std::remove_if(integral_cols.begin(), integral_cols.end(),
                     [&](int col) { return domain.isFixed(col); }),
      integral_cols.end());
  integer_cols.erase(
      std::remove_if(integer_cols.begin(), integer_cols.end(),
                     [&](int col) { return domain.isFixed(col); }),
      integer_cols.end());
  implint_cols.erase(
      std::remove_if(implint_cols.begin(), implint_cols.end(),
                     [&](int col) { return domain.isFixed(col); }),
      implint_cols.end());
  continuous_cols.erase(
      std::remove_if(continuous_cols.begin(), continuous_cols.end(),
                     [&](int col) { return domain.isFixed(col); }),
      continuous_cols.end());
}

void HighsMipSolverData::init() {
  postSolveStack.initializeIndexMaps(mipsolver.model_->numRow_,
                                     mipsolver.model_->numCol_);
  mipsolver.orig_model_ = mipsolver.model_;
  if (mipsolver.clqtableinit) cliquetable.buildFrom(*mipsolver.clqtableinit);
  if (mipsolver.implicinit) implications.buildFrom(*mipsolver.implicinit);
  feastol = mipsolver.options_mip_->mip_feasibility_tolerance;
  epsilon = mipsolver.options_mip_->mip_epsilon;
  heuristic_effort = mipsolver.options_mip_->mip_heuristic_effort;

  firstlpsolobj = -kHighsInf;
  rootlpsolobj = -kHighsInf;
  analyticCenterComputed = false;
  numRestarts = 0;
  numImprovingSols = 0;
  pruned_treeweight = 0;
  avgrootlpiters = 0;
  num_nodes = 0;
  num_leaves = 0;
  num_leaves_before_run = 0;
  total_lp_iterations = 0;
  heuristic_lp_iterations = 0;
  sepa_lp_iterations = 0;
  sb_lp_iterations = 0;
  num_disp_lines = 0;
  last_displeave = 0;
  cliquesExtracted = false;
  rowMatrixSet = false;
  lower_bound = -kHighsInf;
  upper_bound = kHighsInf;
  upper_limit = mipsolver.options_mip_->objective_bound;

  if (mipsolver.options_mip_->mip_report_level == 0)
    dispfreq = 0;
  else if (mipsolver.options_mip_->mip_report_level == 1)
<<<<<<< HEAD
    dispfreq = 50;
=======
    dispfreq = 100;
>>>>>>> ed66d31c
  else
    dispfreq = 1;
}

void HighsMipSolverData::runPresolve() {
  mipsolver.timer_.start(mipsolver.timer_.presolve_clock);
  presolve::HPresolve presolve;

  presolve.setInput(mipsolver);

  mipsolver.modelstatus_ = presolve.run(postSolveStack);
  mipsolver.timer_.stop(mipsolver.timer_.presolve_clock);
}

void HighsMipSolverData::runSetup() {
  const HighsLp& model = *mipsolver.model_;

<<<<<<< HEAD
  upper_limit = mipsolver.options_mip_->dual_objective_value_upper_bound -
                mipsolver.model_->offset_;
=======
  // transform the objective limit to the current model
  upper_limit -= mipsolver.model_->offset_;
  lower_bound -= mipsolver.model_->offset_;
  upper_bound -= mipsolver.model_->offset_;

  redcostfixing = HighsRedcostFixing();
  mipsolver.mipdata_->pseudocost = HighsPseudocost(mipsolver);
  nodequeue.setNumCol(mipsolver.numCol());

  continuous_cols.clear();
  integer_cols.clear();
  implint_cols.clear();
  integral_cols.clear();
>>>>>>> ed66d31c

  rowMatrixSet = false;
  if (!rowMatrixSet) {
    rowMatrixSet = true;
    highsSparseTranspose(model.numRow_, model.numCol_, model.Astart_,
                         model.Aindex_, model.Avalue_, ARstart_, ARindex_,
                         ARvalue_);
    uplocks.resize(model.numCol_);
    downlocks.resize(model.numCol_);
<<<<<<< HEAD
    for (int i = 0; i != model.numCol_; ++i) {
      int start = model.Astart_[i];
      int end = model.Astart_[i + 1];
      for (int j = start; j != end; ++j) {
        int row = model.Aindex_[j];

        if (model.rowLower_[row] != -HIGHS_CONST_INF) {
=======
    for (HighsInt i = 0; i != model.numCol_; ++i) {
      HighsInt start = model.Astart_[i];
      HighsInt end = model.Astart_[i + 1];
      for (HighsInt j = start; j != end; ++j) {
        HighsInt row = model.Aindex_[j];

        if (model.rowLower_[row] != -kHighsInf) {
>>>>>>> ed66d31c
          if (model.Avalue_[j] < 0)
            ++uplocks[i];
          else
            ++downlocks[i];
        }
<<<<<<< HEAD
        if (model.rowUpper_[row] != HIGHS_CONST_INF) {
=======
        if (model.rowUpper_[row] != kHighsInf) {
>>>>>>> ed66d31c
          if (model.Avalue_[j] < 0)
            ++downlocks[i];
          else
            ++uplocks[i];
        }
      }
    }
  }

  rowintegral.resize(mipsolver.model_->numRow_);

  // compute the maximal absolute coefficients to filter propagation
  maxAbsRowCoef.resize(mipsolver.model_->numRow_);
  for (HighsInt i = 0; i != mipsolver.model_->numRow_; ++i) {
    double maxabsval = 0.0;

    HighsInt start = ARstart_[i];
    HighsInt end = ARstart_[i + 1];
    bool integral = true;
    for (HighsInt j = start; j != end; ++j) {
      if (integral) {
        if (mipsolver.variableType(ARindex_[j]) == HighsVarType::kContinuous)
          integral = false;
        else {
          double intval = std::floor(ARvalue_[j] + 0.5);
          if (std::abs(ARvalue_[j] - intval) > epsilon) integral = false;
        }
      }

      maxabsval = std::max(maxabsval, std::abs(ARvalue_[j]));
    }

    rowintegral[i] = integral;

    maxAbsRowCoef[i] = maxabsval;
  }

<<<<<<< HEAD
  if (model.numCol_ == 0) {
    mipsolver.modelstatus_ = HighsModelStatus::OPTIMAL;
    return;
  }

=======
>>>>>>> ed66d31c
  // compute row activities and propagate all rows once
  domain.computeRowActivities();
  domain.propagate();
  if (domain.infeasible()) {
    mipsolver.modelstatus_ = HighsModelStatus::kInfeasible;
    lower_bound = kHighsInf;
    pruned_treeweight = 1.0;
    return;
  }

  if (model.numCol_ == 0) {
    mipsolver.modelstatus_ = HighsModelStatus::kOptimal;
    return;
  }

  if (checkLimits()) return;
  // extract cliques if they have not been extracted before
<<<<<<< HEAD
  if (!cliquesExtracted) {
    cliquesExtracted = true;
    cliquetable.extractCliques(mipsolver);
    if (!domain.infeasible() && upper_limit != HIGHS_CONST_INF)
      cliquetable.extractObjCliques(mipsolver);
    if (domain.infeasible()) {
      mipsolver.modelstatus_ = HighsModelStatus::PRIMAL_INFEASIBLE;
      lower_bound = HIGHS_CONST_INF;
      pruned_treeweight = 1.0;
      return;
    }
  }
=======
>>>>>>> ed66d31c

  for (HighsInt col : domain.getChangedCols())
    implications.cleanupVarbounds(col);
  domain.clearChangedCols();

  lp.getLpSolver().setOptionValue("presolve", "off");
  // lp.getLpSolver().setOptionValue("dual_simplex_cost_perturbation_multiplier",
  // 0.0); lp.getLpSolver().setOptionValue("parallel", "on");
  lp.getLpSolver().setOptionValue("simplex_initial_condition_check", false);

  checkObjIntegrality();
  basisTransfer();

  for (HighsInt i = 0; i != mipsolver.numCol(); ++i) {
    switch (mipsolver.variableType(i)) {
      case HighsVarType::kContinuous:
        continuous_cols.push_back(i);
        break;
      case HighsVarType::kImplicitInteger:
        implint_cols.push_back(i);
        integral_cols.push_back(i);
        break;
      case HighsVarType::kInteger:
        integer_cols.push_back(i);
        integral_cols.push_back(i);
    }
  }
  numintegercols = integer_cols.size();

  heuristics.setupIntCols();
  debugSolution.activate();
}

double HighsMipSolverData::transformNewIncumbent(
    const std::vector<double>& sol) {
  HighsSolution solution;
  solution.col_value = sol;
  calculateRowValues(*mipsolver.model_, solution);

  postSolveStack.undoPrimal(*mipsolver.options_mip_, solution);
  calculateRowValues(*mipsolver.orig_model_, solution);

  // compute the objective value in the original space
  double bound_violation_ = 0;
  double row_violation_ = 0;
  double integrality_violation_ = 0;

  HighsCDouble obj = mipsolver.orig_model_->offset_;
  assert((HighsInt)solution.col_value.size() == mipsolver.orig_model_->numCol_);
  for (HighsInt i = 0; i != mipsolver.orig_model_->numCol_; ++i) {
    obj += mipsolver.orig_model_->colCost_[i] * solution.col_value[i];

    bound_violation_ =
        std::max(bound_violation_,
                 mipsolver.orig_model_->colLower_[i] - solution.col_value[i]);
    bound_violation_ =
        std::max(bound_violation_,
                 solution.col_value[i] - mipsolver.orig_model_->colUpper_[i]);

    if (mipsolver.orig_model_->integrality_[i] == HighsVarType::kInteger) {
      double intval = std::floor(solution.col_value[i] + 0.5);
      integrality_violation_ = std::max(
          std::abs(intval - solution.col_value[i]), integrality_violation_);
    }
  }

<<<<<<< HEAD
  for (int col : domain.getChangedCols()) implications.cleanupVarbounds(col);
  domain.clearChangedCols();
=======
  for (HighsInt i = 0; i != mipsolver.orig_model_->numRow_; ++i) {
    row_violation_ =
        std::max(row_violation_,
                 mipsolver.orig_model_->rowLower_[i] - solution.row_value[i]);
    row_violation_ =
        std::max(row_violation_,
                 solution.row_value[i] - mipsolver.orig_model_->rowUpper_[i]);
  }
>>>>>>> ed66d31c

  bool feasible =
      bound_violation_ <= mipsolver.options_mip_->mip_feasibility_tolerance &&
      integrality_violation_ <=
          mipsolver.options_mip_->mip_feasibility_tolerance &&
      row_violation_ <= mipsolver.options_mip_->mip_feasibility_tolerance;
  // store the solution as incumbent in the original space if there is no
  // solution or if it is feasible
  if (feasible) {
    // store
    mipsolver.row_violation_ = row_violation_;
    mipsolver.bound_violation_ = bound_violation_;
    mipsolver.integrality_violation_ = integrality_violation_;
    mipsolver.solution_ = std::move(solution.col_value);
    mipsolver.solution_objective_ = double(obj);
  } else {
    bool currentFeasible =
        mipsolver.solution_objective_ != kHighsInf &&
        mipsolver.bound_violation_ <=
            mipsolver.options_mip_->mip_feasibility_tolerance &&
        mipsolver.integrality_violation_ <=
            mipsolver.options_mip_->mip_feasibility_tolerance &&
        mipsolver.row_violation_ <=
            mipsolver.options_mip_->mip_feasibility_tolerance;
    highsLogUser(
        mipsolver.options_mip_->log_options, HighsLogType::kWarning,
        "Untransformed solution with objective %g is violated by %.12g for the "
        "original model\n",
        double(obj),
        std::max({bound_violation_, integrality_violation_, row_violation_}));
    if (!currentFeasible) {
      // if the current incumbent is non existent or also not feasible we still
      // store the new one
      mipsolver.row_violation_ = row_violation_;
      mipsolver.bound_violation_ = bound_violation_;
      mipsolver.integrality_violation_ = integrality_violation_;
      mipsolver.solution_ = std::move(solution.col_value);
      mipsolver.solution_objective_ = double(obj);
    }

<<<<<<< HEAD
  checkObjIntegrality();
  basisTransfer();

  continuous_cols.clear();
  integer_cols.clear();
  implint_cols.clear();
  integral_cols.clear();
  for (int i = 0; i != mipsolver.numCol(); ++i) {
    switch (mipsolver.variableType(i)) {
      case HighsVarType::CONTINUOUS:
        continuous_cols.push_back(i);
        break;
      case HighsVarType::IMPLICIT_INTEGER:
        implint_cols.push_back(i);
        integral_cols.push_back(i);
        break;
      case HighsVarType::INTEGER:
        integer_cols.push_back(i);
        integral_cols.push_back(i);
    }
  }
  nodequeue.setNumCol(mipsolver.numCol());

  debugSolution.activate();
}
=======
    // return infinity so that it is not used for bounding
    return kHighsInf;
  }
>>>>>>> ed66d31c

  // return the objective value in the transformed space
  if (mipsolver.orig_model_->sense_ == ObjSense::kMaximize)
    return -double(obj + mipsolver.model_->offset_);

  return double(obj - mipsolver.model_->offset_);
}

double HighsMipSolverData::percentageInactiveIntegers() const {
  return 100.0 * (1.0 - double(integer_cols.size() +
                               cliquetable.getSubstitutions().size()) /
                            numintegercols);
}

void HighsMipSolverData::performRestart() {
  HighsBasis root_basis;
  HighsPseudocostInitialization pscostinit(
      pseudocost, mipsolver.options_mip_->mip_pscost_minreliable,
      postSolveStack);

  mipsolver.pscostinit = &pscostinit;
  ++numRestarts;
  num_leaves_before_run = num_leaves;
  num_nodes_before_run = num_nodes;
  HighsInt numLpRows = lp.getModel().numRow_;
  HighsInt numModelRows = mipsolver.numRow();
  HighsInt numCuts = numLpRows - numModelRows;
  if (numCuts > 0) postSolveStack.appendCutsToModel(numCuts);
  auto integrality = std::move(presolvedModel.integrality_);
  double offset = presolvedModel.offset_;
  presolvedModel = lp.getModel();
  presolvedModel.offset_ = offset;
  presolvedModel.integrality_ = std::move(integrality);
  const HighsBasis& basis = lp.getLpSolver().getBasis();
  if (basis.valid) {
    // if we have a basis after solving the root LP, we expand it to the
    // original space so that it can be used for constructing a starting basis
    // for the presolved model after the restart
    root_basis.col_status.resize(postSolveStack.getOrigNumCol());
    root_basis.row_status.resize(postSolveStack.getOrigNumRow());
    root_basis.valid = true;

    for (HighsInt i = 0; i != mipsolver.model_->numCol_; ++i)
      root_basis.col_status[postSolveStack.getOrigColIndex(i)] =
          basis.col_status[i];

    for (HighsInt i = 0; i != mipsolver.model_->numRow_; ++i)
      root_basis.row_status[postSolveStack.getOrigRowIndex(i)] =
          basis.row_status[i];

    mipsolver.rootbasis = &root_basis;
  }

  // transform the objective upper bound into the original space, as it is
  // expected during presolve
  upper_limit += mipsolver.model_->offset_;
  upper_bound += mipsolver.model_->offset_;
  lower_bound += mipsolver.model_->offset_;

  // remove the current incumbent. Any incumbent is already transformed into the
  // original space and kept there
  incumbent.clear();
  pruned_treeweight = 0;
  nodequeue.clear();

  runPresolve();

  if (mipsolver.modelstatus_ != HighsModelStatus::kNotset) {
    if (mipsolver.solution_objective_ != kHighsInf &&
        mipsolver.modelstatus_ == HighsModelStatus::kInfeasible)
      mipsolver.modelstatus_ = HighsModelStatus::kOptimal;
    return;
  }
  runSetup();

  postSolveStack.removeCutsFromModel(numCuts);

  // HighsNodeQueue oldNodeQueue;
  // std::swap(nodequeue, oldNodeQueue);

  // remove the pointer into the stack-space of this function
  if (mipsolver.rootbasis == &root_basis) mipsolver.rootbasis = nullptr;
  mipsolver.pscostinit = nullptr;
}

void HighsMipSolverData::basisTransfer() {
  // if a root basis is given, construct a basis for the root LP from
  // in the reduced problem space after presolving
  if (mipsolver.rootbasis) {
    HighsInt numRow = mipsolver.numRow() + cutpool.getNumCuts();
    firstrootbasis.col_status.assign(mipsolver.numCol(),
                                     HighsBasisStatus::kNonbasic);
    firstrootbasis.row_status.assign(numRow, HighsBasisStatus::kNonbasic);
    firstrootbasis.valid = true;
    HighsInt missingbasic = numRow;

    for (HighsInt i = 0; i != mipsolver.numCol(); ++i) {
      HighsBasisStatus status =
          mipsolver.rootbasis->col_status[postSolveStack.getOrigColIndex(i)];

      if (status == HighsBasisStatus::kBasic) {
        --missingbasic;
        firstrootbasis.col_status[i] = status;

        if (missingbasic == 0) break;
      }
    }

    if (missingbasic != 0) {
      for (HighsInt i = 0; i != numRow; ++i) {
        HighsBasisStatus status =
            mipsolver.rootbasis->row_status[postSolveStack.getOrigRowIndex(i)];

        if (status == HighsBasisStatus::kBasic) {
          --missingbasic;
          firstrootbasis.row_status[i] = status;
          if (missingbasic == 0) break;
        }
      }
    }

    const HighsLp& model = *mipsolver.model_;

    // there are missing basic variables; first add the sparsest nonbasic
    // structural columns to the basis whenever the column does not contain
    // any basic row. Then proceed by adding logical columns of rows which
    // contain no basic variables until the basis is complete
    if (missingbasic != 0) {
      std::vector<HighsInt> nonbasiccols;
      nonbasiccols.reserve(model.numCol_);
      for (HighsInt i = 0; i != model.numCol_; ++i) {
        if (firstrootbasis.col_status[i] != HighsBasisStatus::kBasic)
          nonbasiccols.push_back(i);
      }
      std::sort(nonbasiccols.begin(), nonbasiccols.end(),
                [&](HighsInt col1, HighsInt col2) {
                  HighsInt len1 = model.Astart_[col1 + 1] - model.Astart_[col1];
                  HighsInt len2 = model.Astart_[col2 + 1] - model.Astart_[col2];
                  return std::make_pair(len1, col1) <
                         std::make_pair(len2, col2);
                });
      nonbasiccols.resize(std::min(nonbasiccols.size(), size_t(missingbasic)));
      for (HighsInt i : nonbasiccols) {
        const HighsInt start = model.Astart_[i];
        const HighsInt end = model.Astart_[i + 1];

        bool hasbasic = false;
        for (HighsInt j = start; j != end; ++j) {
          if (firstrootbasis.row_status[model.Aindex_[j]] ==
              HighsBasisStatus::kBasic) {
            hasbasic = true;
            break;
          }
        }

        if (!hasbasic) {
          firstrootbasis.col_status[i] = HighsBasisStatus::kBasic;
          --missingbasic;
          if (missingbasic == 0) break;
        }
      }

      if (missingbasic != 0) {
        std::vector<std::pair<HighsInt, int>> nonbasicrows;

        for (HighsInt i = 0; i != model.numRow_; ++i) {
          if (firstrootbasis.row_status[i] == HighsBasisStatus::kBasic)
            continue;

          const HighsInt start = ARstart_[i];
          const HighsInt end = ARstart_[i + 1];

          HighsInt nbasic = 0;
          for (HighsInt j = start; j != end; ++j) {
            if (firstrootbasis.col_status[ARindex_[j]] ==
                HighsBasisStatus::kBasic) {
              ++nbasic;
            }
          }

          if (nbasic == 0) {
            firstrootbasis.row_status[i] = HighsBasisStatus::kBasic;
            --missingbasic;
            if (missingbasic == 0) break;
          } else {
            nonbasicrows.emplace_back(nbasic, i);
          }
        }

        std::sort(nonbasicrows.begin(), nonbasicrows.end());
        nonbasicrows.resize(missingbasic);

        for (std::pair<HighsInt, int> nonbasicrow : nonbasicrows)
          firstrootbasis.row_status[nonbasicrow.second] =
              HighsBasisStatus::kBasic;
      }
    }
  }
}

const std::vector<double>& HighsMipSolverData::getSolution() const {
  return incumbent;
}

bool HighsMipSolverData::addIncumbent(const std::vector<double>& sol,
                                      double solobj, char source) {
  if (solobj < upper_bound) {
    if (solobj <= upper_limit) {
      solobj = transformNewIncumbent(sol);
      if (solobj >= upper_bound) return false;
    }
    upper_bound = solobj;
    incumbent = sol;
    double new_upper_limit;
    if (objintscale != 0.0) {
      new_upper_limit =
          (std::floor(objintscale * solobj - 0.5) / objintscale) + feastol;
    } else {
      new_upper_limit = solobj - feastol;
    }
    if (new_upper_limit < upper_limit) {
<<<<<<< HEAD
      debugSolution.newIncumbentFound();
      upper_limit = new_upper_limit;
      redcostfixing.propagateRootRedcost(mipsolver);
      cliquetable.extractObjCliques(mipsolver);
=======
      ++numImprovingSols;
      upper_limit = new_upper_limit;
      debugSolution.newIncumbentFound();
      redcostfixing.propagateRootRedcost(mipsolver);
      if (domain.infeasible()) {
        pruned_treeweight = 1.0;
        nodequeue.clear();
        return true;
      }
      cliquetable.extractObjCliques(mipsolver);
      if (domain.infeasible()) {
        pruned_treeweight = 1.0;
        nodequeue.clear();
        return true;
      }
>>>>>>> ed66d31c
      pruned_treeweight += nodequeue.performBounding(upper_limit);
      printDisplayLine(source);
    }
  } else if (incumbent.empty())
    incumbent = sol;

  return true;
}

void HighsMipSolverData::printDisplayLine(char first) {
  double offset = mipsolver.model_->offset_;
  if (num_disp_lines % 20 == 0) {
    highsLogUser(
        mipsolver.options_mip_->log_options, HighsLogType::kInfo,
        "   %7s | %10s | %10s | %10s | %10s | %-14s | %-14s | %7s | %7s "
        "| %8s | %8s\n",
        "time", "open nodes", "nodes", "leaves", "lpiters", "dual bound",
        "primal bound", "cutpool", "lpcuts", "gap", "explored");
  }

  ++num_disp_lines;
  last_displeave = num_leaves;

  double lb = mipsolver.mipdata_->lower_bound + offset;
<<<<<<< HEAD
  double ub = HIGHS_CONST_INF;
  double gap = HIGHS_CONST_INF;
  int lpcuts = mipsolver.mipdata_->lp.numRows() - mipsolver.model_->numRow_;
=======
  if (std::abs(lb) <= epsilon) lb = 0;
  double ub = kHighsInf;
  double gap = kHighsInf;
  HighsInt lpcuts =
      mipsolver.mipdata_->lp.numRows() - mipsolver.model_->numRow_;
>>>>>>> ed66d31c

  if (upper_bound != kHighsInf) {
    ub = upper_bound + offset;
    if (std::abs(ub) <= epsilon) ub = 0;
    lb = std::min(ub, lb);
    gap = 100 * (ub - lb) / std::max(1.0, std::abs(ub));

    highsLogUser(
        mipsolver.options_mip_->log_options, HighsLogType::kInfo,
        " %c %6.1fs | %10lu | %10lu | %10lu | %10lu | %-14.9g | %-14.9g | "
        "%7" HIGHSINT_FORMAT " | %7" HIGHSINT_FORMAT " | %7.2f%% | %7.2f%%\n",
        first, mipsolver.timer_.read(mipsolver.timer_.solve_clock),
        nodequeue.numNodes(), num_nodes, num_leaves, total_lp_iterations, lb,
        ub, mipsolver.mipdata_->cutpool.getNumCuts(), lpcuts, gap,
        100 * double(pruned_treeweight));
  } else {
    highsLogUser(
        mipsolver.options_mip_->log_options, HighsLogType::kInfo,
        " %c %6.1fs | %10lu | %10lu | %10lu | %10lu | %-14.9g | %-14.9g | "
        "%7" HIGHSINT_FORMAT " | %7" HIGHSINT_FORMAT " | %8.2f | %7.2f%%\n",
        first, mipsolver.timer_.read(mipsolver.timer_.solve_clock),
        nodequeue.numNodes(), num_nodes, num_leaves, total_lp_iterations, lb,
        ub, mipsolver.mipdata_->cutpool.getNumCuts(), lpcuts, gap,
        100 * double(pruned_treeweight));
  }
}

bool HighsMipSolverData::rootSeparationRound(
<<<<<<< HEAD
    HighsSeparation& sepa, int& ncuts, HighsLpRelaxation::Status& status) {
  size_t tmpLpIters = lp.getNumLpIterations();
  ncuts = sepa.separationRound(domain, status);
  maxrootlpiters =
      std::max(maxrootlpiters, lp.getNumLpIterations() - tmpLpIters);

  total_lp_iterations = lp.getNumLpIterations();
  sepa_lp_iterations = total_lp_iterations - firstrootlpiters;

  if (status == HighsLpRelaxation::Status::Infeasible) {
    pruned_treeweight = 1.0;
    lower_bound = std::min(HIGHS_CONST_INF, upper_bound);
    num_nodes = 1;
    num_leaves = 1;
=======
    HighsSeparation& sepa, HighsInt& ncuts, HighsLpRelaxation::Status& status) {
  int64_t tmpLpIters = -lp.getNumLpIterations();
  ncuts = sepa.separationRound(domain, status);
  tmpLpIters += lp.getNumLpIterations();
  avgrootlpiters = lp.getAvgSolveIters();
  total_lp_iterations += tmpLpIters;
  sepa_lp_iterations += tmpLpIters;

  if (status == HighsLpRelaxation::Status::kInfeasible) {
    lower_bound = std::min(kHighsInf, upper_bound);
    pruned_treeweight = 1.0;
    num_nodes += 1;
    num_leaves += 1;
>>>>>>> ed66d31c
    return true;
  }

  const std::vector<double>& solvals = lp.getLpSolver().getSolution().col_value;

  if (incumbent.empty()) {
    heuristics.randomizedRounding(solvals);
    heuristics.flushStatistics();
<<<<<<< HEAD
=======

    domain.propagate();
    if (domain.infeasible()) {
      pruned_treeweight = 1.0;
      lower_bound = std::min(kHighsInf, upper_bound);
      num_nodes = 1;
      num_leaves = 1;
      return true;
    }
>>>>>>> ed66d31c
  }

  if (lp.unscaledDualFeasible(status)) {
    lower_bound = lp.getObjective();
    redcostfixing.addRootRedcost(
        mipsolver, lp.getLpSolver().getSolution().col_dual, lower_bound);
<<<<<<< HEAD
    if (upper_limit != HIGHS_CONST_INF) {
      redcostfixing.propagateRootRedcost(mipsolver);

      if (domain.infeasible())
        status = HighsLpRelaxation::Status::Infeasible;
      else if (!domain.getChangedCols().empty())
        status = lp.resolveLp(&domain);

      if (status == HighsLpRelaxation::Status::Infeasible) {
        pruned_treeweight = 1.0;
        lower_bound = std::min(HIGHS_CONST_INF, upper_bound);
        total_lp_iterations = lp.getNumLpIterations();
        sepa_lp_iterations = total_lp_iterations - firstrootlpiters;
=======
    if (upper_limit != kHighsInf) {
      redcostfixing.propagateRootRedcost(mipsolver);

      if (domain.infeasible())
        status = HighsLpRelaxation::Status::kInfeasible;
      else if (!domain.getChangedCols().empty()) {
        tmpLpIters = -lp.getNumLpIterations();
        status = lp.resolveLp(&domain);
        tmpLpIters += lp.getNumLpIterations();
        avgrootlpiters = lp.getAvgSolveIters();
        total_lp_iterations += tmpLpIters;
        sepa_lp_iterations += tmpLpIters;
      }

      if (status == HighsLpRelaxation::Status::kInfeasible) {
        pruned_treeweight = 1.0;
        lower_bound = std::min(kHighsInf, upper_bound);
>>>>>>> ed66d31c
        num_nodes = 1;
        num_leaves = 1;
        return true;
      }
    }
  }

  if (mipsolver.mipdata_->lower_bound > mipsolver.mipdata_->upper_limit) {
<<<<<<< HEAD
    lower_bound = std::min(HIGHS_CONST_INF, upper_bound);
    total_lp_iterations = lp.getNumLpIterations();
=======
    lower_bound = std::min(kHighsInf, upper_bound);
>>>>>>> ed66d31c
    pruned_treeweight = 1.0;
    num_nodes = 1;
    num_leaves = 1;
    return true;
  }

  return false;
}

void HighsMipSolverData::evaluateRootNode() {
  HighsInt maxSepaRounds = mipsolver.submip ? 5 : kHighsIInf;
restart:
  // solve the first root lp
<<<<<<< HEAD
  HighsPrintMessage(mipsolver.options_mip_->output,
                    mipsolver.options_mip_->message_level, ML_MINIMAL,
                    "\nsolving root node LP relaxation\n");
  lp.loadModel();
  lp.getLpSolver().setHighsOptionValue("presolve", "on");
  lp.getLpSolver().setHighsLogfile(mipsolver.options_mip_->logfile);
  lp.getLpSolver().setHighsOutput(mipsolver.options_mip_->output);
  HighsLpRelaxation::Status status = lp.resolveLp();

  lp.getLpSolver().setHighsOptionValue("presolve", "off");
  maxrootlpiters = lp.getNumLpIterations();
  firstrootlpiters = maxrootlpiters;

  lp.setIterationLimit(std::max(10000, int(50 * maxrootlpiters)));
  lp.getLpSolver().setHighsLogfile();
  lp.getLpSolver().setHighsOutput();
  lp.getLpSolver().setHighsOptionValue("parallel", "off");
=======
  highsLogUser(mipsolver.options_mip_->log_options, HighsLogType::kInfo,
               "\nSolving root node LP relaxation\n");
  // lp.getLpSolver().setOptionValue(
  //     "dual_simplex_cost_perturbation_multiplier", 10.0);
  lp.setIterationLimit();
  lp.loadModel();
  lp.setObjectiveLimit(upper_limit);

  // add all cuts again after restart
  if (cutpool.getNumCuts() != 0) {
    highsLogUser(mipsolver.options_mip_->log_options, HighsLogType::kInfo,
                 "Adding %" HIGHSINT_FORMAT " cuts to LP after restart\n",
                 cutpool.getNumCuts());
    assert(numRestarts != 0);
    HighsCutSet cutset;
    cutpool.separateLpCutsAfterRestart(cutset);
    lp.addCuts(cutset);
  }

  if (firstrootbasis.valid) lp.getLpSolver().setBasis(firstrootbasis);
  lp.getLpSolver().setOptionValue("presolve", "on");

  lp.getLpSolver().setOptionValue("output_flag",
                                  mipsolver.options_mip_->output_flag);
  //  lp.getLpSolver().setOptionValue("log_dev_level", kHighsLogDevLevelInfo);
  //  lp.getLpSolver().setOptionValue("log_file",
  //  mipsolver.options_mip_->log_file);
  int64_t lpIters = -lp.getNumLpIterations();
  HighsLpRelaxation::Status status = lp.resolveLp();
  lpIters += lp.getNumLpIterations();

  lp.getLpSolver().setOptionValue("output_flag", false);

  lp.getLpSolver().setOptionValue("presolve", "off");
  avgrootlpiters = lp.getAvgSolveIters();
  if (numRestarts == 0) firstrootlpiters = lpIters;

  total_lp_iterations += lpIters;

  lp.setIterationLimit(std::max(10000, int(10 * avgrootlpiters)));
  //  lp.getLpSolver().setOptionValue("output_flag", false);
  //  lp.getLpSolver().setOptionValue("log_dev_level", 0);
  lp.getLpSolver().setOptionValue("parallel", "off");
>>>>>>> ed66d31c

  firstlpsol = lp.getLpSolver().getSolution().col_value;
  firstlpsolobj = lp.getObjective();
  if (lp.getLpSolver().getBasis().valid && lp.numRows() == mipsolver.numRow())
    firstrootbasis = lp.getLpSolver().getBasis();
  else {
    // the root basis is later expected to be consistent for the model without
    // cuts so set it to the slack basis if the current basis already includes
    // cuts, e.g. due to a restart
    firstrootbasis.col_status.assign(mipsolver.numCol(),
                                     HighsBasisStatus::kNonbasic);
    firstrootbasis.row_status.assign(mipsolver.numRow(),
                                     HighsBasisStatus::kBasic);
    firstrootbasis.valid = true;
  }
  rootlpsolobj = firstlpsolobj;

  if (lp.unscaledDualFeasible(lp.getStatus())) {
    lower_bound = lp.getObjective();
    redcostfixing.addRootRedcost(
        mipsolver, lp.getLpSolver().getSolution().col_dual, lower_bound);
<<<<<<< HEAD
    if (mipsolver.mipdata_->upper_limit != HIGHS_CONST_INF)
=======
    if (mipsolver.mipdata_->upper_limit != kHighsInf)
>>>>>>> ed66d31c
      redcostfixing.propagateRootRedcost(mipsolver);
  }

  if (!domain.infeasible()) {
    heuristics.randomizedRounding(firstlpsol);
    heuristics.flushStatistics();
  }

<<<<<<< HEAD
  if (status == HighsLpRelaxation::Status::Infeasible ||
      mipsolver.mipdata_->domain.infeasible() ||
      mipsolver.mipdata_->lower_bound > mipsolver.mipdata_->upper_limit) {
    lower_bound = std::min(HIGHS_CONST_INF, upper_bound);
    total_lp_iterations = lp.getNumLpIterations();
    sepa_lp_iterations =
        total_lp_iterations - firstrootlpiters - heuristic_lp_iterations;
    pruned_treeweight = 1.0;
    num_nodes = 1;
    num_leaves = 1;
=======
  domain.propagate();

  if (status == HighsLpRelaxation::Status::kInfeasible ||
      mipsolver.mipdata_->domain.infeasible() ||
      mipsolver.mipdata_->lower_bound > mipsolver.mipdata_->upper_limit) {
    lower_bound = std::min(kHighsInf, upper_bound);
    pruned_treeweight = 1.0;
    num_nodes += 1;
    num_leaves += 1;
>>>>>>> ed66d31c
    return;
  }

  // begin separation
  std::vector<double> avgdirection;
  std::vector<double> curdirection;
  avgdirection.resize(mipsolver.numCol());
  curdirection.resize(mipsolver.numCol());

  HighsInt stall = 0;
  double smoothprogress = 0.0;
<<<<<<< HEAD
  int nseparounds = 0;
=======
  HighsInt nseparounds = 0;
>>>>>>> ed66d31c

  HighsSeparation sepa(mipsolver);
  sepa.setLpRelaxation(&lp);

<<<<<<< HEAD
  total_lp_iterations = lp.getNumLpIterations();
  sepa_lp_iterations =
      total_lp_iterations - firstrootlpiters - heuristic_lp_iterations;

=======
>>>>>>> ed66d31c
  while (lp.scaledOptimal(status) && !lp.getFractionalIntegers().empty() &&
         stall < 3) {
    printDisplayLine();
    if (checkLimits()) return;
<<<<<<< HEAD
    ++nseparounds;

    int ncuts;
    if (rootSeparationRound(sepa, ncuts, status)) return;
=======

    if (nseparounds == maxSepaRounds) break;

    removeFixedIndices();

    if (mipsolver.options_mip_->presolve != kHighsOffString) {
      double fixingRate = percentageInactiveIntegers();
      if (fixingRate >= 10.0) {
        highsLogUser(mipsolver.options_mip_->log_options, HighsLogType::kInfo,
                     "%.1f%% inactive integer columns, restarting\n",
                     fixingRate);
        performRestart();
        if (mipsolver.modelstatus_ == HighsModelStatus::kNotset) goto restart;

        return;
      }
    }

    ++nseparounds;

    HighsInt ncuts;
    if (rootSeparationRound(sepa, ncuts, status)) return;
    if (nseparounds >= 5 && !mipsolver.submip && !analyticCenterComputed) {
      analyticCenterComputed = true;
      heuristics.centralRounding();
      heuristics.flushStatistics();

      // if there are new global bound changes we reevaluate the LP and do one
      // more separation round
      if (!domain.getChangedCols().empty()) {
        domain.propagate();
        if (domain.infeasible())
          status = HighsLpRelaxation::Status::kInfeasible;
        else {
          removeFixedIndices();
          status = lp.resolveLp(&domain);
        }
        if (status == HighsLpRelaxation::Status::kInfeasible) {
          lower_bound = std::min(kHighsInf, upper_bound);
          pruned_treeweight = 1.0;
          num_nodes += 1;
          num_leaves += 1;
          return;
        }
      }
    }
>>>>>>> ed66d31c

    HighsCDouble sqrnorm = 0.0;
    const auto& solvals = lp.getSolution().col_value;

<<<<<<< HEAD
    for (int i = 0; i != mipsolver.numCol(); ++i) {
=======
    for (HighsInt i = 0; i != mipsolver.numCol(); ++i) {
>>>>>>> ed66d31c
      curdirection[i] = firstlpsol[i] - solvals[i];

      // if (mip.integrality_[i] == 2 && lp.getObjective() > firstobj &&
      //    std::abs(curdirection[i]) > 1e-6)
      //  pseudocost.addObservation(i, -curdirection[i],
      //                            lp.getObjective() - firstobj);

      sqrnorm += curdirection[i] * curdirection[i];
    }
#if 1
    double scale = double(1.0 / sqrt(sqrnorm));
    sqrnorm = 0.0;
    HighsCDouble dotproduct = 0.0;
    for (HighsInt i = 0; i != mipsolver.numCol(); ++i) {
      avgdirection[i] += scale * curdirection[i];
      sqrnorm += avgdirection[i] * avgdirection[i];
      dotproduct += avgdirection[i] * curdirection[i];
    }
#endif

    double progress = double(dotproduct / sqrt(sqrnorm));

    if (nseparounds == 1) {
      smoothprogress = progress;
    } else {
      double alpha = 1.0 / 3.0;
      double nextprogress = (1.0 - alpha) * smoothprogress + alpha * progress;

      if (nextprogress < smoothprogress * 1.01 &&
          (lp.getObjective() - firstlpsolobj) <=
              (rootlpsolobj - firstlpsolobj) * 1.001)
        ++stall;
      else {
        stall = 0;
      }
      smoothprogress = nextprogress;
    }

    rootlpsolobj = lp.getObjective();
    if (lp.unscaledDualFeasible(status)) lower_bound = lp.getObjective();

<<<<<<< HEAD
    total_lp_iterations = lp.getNumLpIterations();
    sepa_lp_iterations =
        total_lp_iterations - firstrootlpiters - heuristic_lp_iterations;

    lp.setIterationLimit(std::max(10000, int(50 * maxrootlpiters)));

=======
    lp.setIterationLimit(std::max(10000, int(10 * avgrootlpiters)));
>>>>>>> ed66d31c
    if (ncuts == 0) break;
  }

  lp.setIterationLimit();
<<<<<<< HEAD
  status = lp.resolveLp(&domain);
  total_lp_iterations = lp.getNumLpIterations();
  sepa_lp_iterations =
      total_lp_iterations - firstrootlpiters - heuristic_lp_iterations;
  if (status == HighsLpRelaxation::Status::Optimal &&
=======
  lpIters = -lp.getNumLpIterations();
  status = lp.resolveLp(&domain);
  lpIters += lp.getNumLpIterations();
  total_lp_iterations += lpIters;

  if (status == HighsLpRelaxation::Status::kOptimal &&
>>>>>>> ed66d31c
      lp.getFractionalIntegers().empty()) {
    addIncumbent(lp.getLpSolver().getSolution().col_value, lp.getObjective(),
                 'T');
<<<<<<< HEAD
    return;
  } else {
    rootlpsol = lp.getLpSolver().getSolution().col_value;
    rootlpsolobj = lp.getObjective();
    lp.setIterationLimit(std::max(10000, int(50 * maxrootlpiters)));

    heuristics.RENS(rootlpsol);
    heuristics.flushStatistics();

    if (upper_limit == HIGHS_CONST_INF && !mipsolver.submip) {
      heuristics.centralRounding();
      heuristics.flushStatistics();
      if (upper_limit == HIGHS_CONST_INF) {
=======
    if (lower_bound > upper_limit) {
      mipsolver.modelstatus_ = HighsModelStatus::kOptimal;
      pruned_treeweight = 1.0;
      num_nodes += 1;
      num_leaves += 1;
      return;
    }
  } else {
    rootlpsol = lp.getLpSolver().getSolution().col_value;
    rootlpsolobj = lp.getObjective();
    lp.setIterationLimit(std::max(10000, int(10 * avgrootlpiters)));

    if (!analyticCenterComputed || upper_limit == kHighsInf) {
      analyticCenterComputed = true;
      heuristics.centralRounding();
      heuristics.flushStatistics();

      // if there are new global bound changes we reevaluate the LP and do one
      // more separation round
      if (!domain.getChangedCols().empty()) {
        domain.propagate();
        if (domain.infeasible())
          status = HighsLpRelaxation::Status::kInfeasible;
        else {
          removeFixedIndices();
          status = lp.resolveLp(&domain);
        }
        if (status == HighsLpRelaxation::Status::kInfeasible) {
          lower_bound = std::min(kHighsInf, upper_bound);
          pruned_treeweight = 1.0;
          num_nodes += 1;
          num_leaves += 1;
          return;
        }
        HighsInt ncuts;
        if (rootSeparationRound(sepa, ncuts, status)) return;

        if (lp.unscaledDualFeasible(status)) lower_bound = lp.getObjective();

        printDisplayLine();
      }
    }

    if (!rootlpsol.empty() &&
        (moreHeuristicsAllowed() || upper_limit == kHighsInf)) {
      heuristics.RENS(rootlpsol);
      heuristics.flushStatistics();

      if (upper_limit == kHighsInf && !mipsolver.submip) {
>>>>>>> ed66d31c
        heuristics.feasibilityPump();
        heuristics.flushStatistics();
      }
    }
  }

<<<<<<< HEAD
  // if global propagation found bound changes, we update the local domain
  if (!domain.getChangedCols().empty()) {
    int ncuts;
    if (rootSeparationRound(sepa, ncuts, status)) {
      return;
    }
=======
  // if there are new global bound changes we reevaluate the LP and do one more
  // separation round
  if (!domain.getChangedCols().empty()) {
    domain.propagate();
    if (domain.infeasible())
      status = HighsLpRelaxation::Status::kInfeasible;
    else {
      removeFixedIndices();
      status = lp.resolveLp(&domain);
    }
    if (status == HighsLpRelaxation::Status::kInfeasible) {
      lower_bound = std::min(kHighsInf, upper_bound);
      pruned_treeweight = 1.0;
      num_nodes += 1;
      num_leaves += 1;
      return;
    }
    HighsInt ncuts;
    if (rootSeparationRound(sepa, ncuts, status)) return;
>>>>>>> ed66d31c

    if (lp.unscaledDualFeasible(status)) lower_bound = lp.getObjective();

    printDisplayLine();
  }

<<<<<<< HEAD
  if (lower_bound <= upper_limit) {
    // add the root node to the nodequeue to initialize the search
    nodequeue.emplaceNode(std::vector<HighsDomainChange>(), lower_bound,
                          lp.getObjective(), lp.getObjective(), 1);
=======
  removeFixedIndices();
  lp.removeObsoleteRows();
  rootlpsolobj = lp.getObjective();

  if (lower_bound <= upper_limit) {
    if (mipsolver.options_mip_->presolve != kHighsOffString) {
      double fixingRate = percentageInactiveIntegers();
      if (fixingRate >= 2.5 ||
          (!mipsolver.submip && fixingRate > 0 && numRestarts == 0)) {
        highsLogUser(mipsolver.options_mip_->log_options, HighsLogType::kInfo,
                     "%.1f%% inactive integer columns, restarting\n",
                     fixingRate);
        maxSepaRounds = std::min(maxSepaRounds, nseparounds);
        performRestart();
        if (mipsolver.modelstatus_ == HighsModelStatus::kNotset) goto restart;

        return;
      }
    }
    // add the root node to the nodequeue to initialize the search
    nodequeue.emplaceNode(std::vector<HighsDomainChange>(), lower_bound,
                          lp.getObjective(), 1);
>>>>>>> ed66d31c
  }

  removeFixedIndices();
  lp.removeObsoleteRows();
  rootlpsolobj = lp.getObjective();
}

bool HighsMipSolverData::checkLimits() const {
  const HighsOptions& options = *mipsolver.options_mip_;
  if (options.mip_max_nodes != kHighsIInf &&
      num_nodes >= options.mip_max_nodes) {
    if (mipsolver.modelstatus_ == HighsModelStatus::kNotset) {
      highsLogDev(options.log_options, HighsLogType::kInfo,
                  "reached node limit\n");
      mipsolver.modelstatus_ = HighsModelStatus::kIterationLimit;
    }
    return true;
  }
  if (options.mip_max_leaves != kHighsIInf &&
      num_leaves >= options.mip_max_leaves) {
    if (mipsolver.modelstatus_ == HighsModelStatus::kNotset) {
      highsLogDev(options.log_options, HighsLogType::kInfo,
                  "reached leave node limit\n");
      mipsolver.modelstatus_ = HighsModelStatus::kIterationLimit;
    }
    return true;
  }
  if (mipsolver.timer_.read(mipsolver.timer_.solve_clock) >=
      options.time_limit) {
    if (mipsolver.modelstatus_ == HighsModelStatus::kNotset) {
      highsLogDev(options.log_options, HighsLogType::kInfo,
                  "reached time limit\n");
      mipsolver.modelstatus_ = HighsModelStatus::kTimeLimit;
    }
    return true;
  }

  return false;
}

void HighsMipSolverData::checkObjIntegrality() {
  objintscale = 600.0;

  for (HighsInt i = 0; i != mipsolver.numCol(); ++i) {
    if (mipsolver.colCost(i) == 0.0) continue;

    if (mipsolver.variableType(i) == HighsVarType::kContinuous) {
      objintscale = 0.0;
      break;
    }

    double cost = mipsolver.colCost(i);
    double intcost = std::floor(objintscale * cost + 0.5) / objintscale;
    if (std::abs(cost - intcost) > epsilon) {
      objintscale = 0.0;
      break;
    }
  }

  if (objintscale != 0.0) {
    int64_t currgcd = 0;
    for (HighsInt i = 0; i != mipsolver.numCol(); ++i) {
      if (mipsolver.colCost(i) == 0.0) continue;
      int64_t intval = std::floor(mipsolver.colCost(i) * objintscale + 0.5);
      if (currgcd == 0) {
        currgcd = intval < 0 ? -intval : intval;
        continue;
      }
      currgcd = HighsIntegers::gcd(intval, currgcd);
      if (currgcd == 1) break;
    }

    if (currgcd != 0) objintscale /= currgcd;

    highsLogUser(mipsolver.options_mip_->log_options, HighsLogType::kInfo,
                 "Objective function is integral with scale %g\n", objintscale);
  }
}

void HighsMipSolverData::setupDomainPropagation() {
  const HighsLp& model = *mipsolver.model_;
<<<<<<< HEAD
  // store binary variables in vector with their number of implications on
  // other binaries
  std::vector<std::tuple<int, int, int>> binaries;
  binaries.reserve(model.numCol_);
  HighsRandom random;
  for (int i = 0; i != model.numCol_; ++i) {
    if (domain.isBinary(i))
      binaries.emplace_back(-std::min(100, cliquetable.getNumImplications(i)),
                            random.integer(), i);
  }
  if (!binaries.empty()) {
    // sort variables with many implications on other binaries first
    std::sort(binaries.begin(), binaries.end());

    int nfixed = 0;
    int contingent = 1000;
    int nprobed = 0;
    for (std::tuple<int, int, int> binvar : binaries) {
      int i = std::get<2>(binvar);

      if (cliquetable.getSubstitution(i) != nullptr) continue;

      if (domain.isBinary(i)) {
        if (nprobed % 16 == 1 && checkLimits()) return;
        --contingent;
        if (contingent < 0) break;
        ++nprobed;
        bool fixed = implications.runProbing(i, contingent);

        if (domain.infeasible()) {
          mipsolver.modelstatus_ = HighsModelStatus::PRIMAL_INFEASIBLE;
          lower_bound = HIGHS_CONST_INF;
          pruned_treeweight = 1.0;
          return;
        }
        if (fixed) {
          ++nfixed;
          contingent += nfixed;
        }
      } else
        ++nfixed;
    }
=======
  highsSparseTranspose(model.numRow_, model.numCol_, model.Astart_,
                       model.Aindex_, model.Avalue_, ARstart_, ARindex_,
                       ARvalue_);

  pseudocost = HighsPseudocost(mipsolver);
>>>>>>> ed66d31c

  // compute the maximal absolute coefficients to filter propagation
  maxAbsRowCoef.resize(mipsolver.model_->numRow_);
  for (HighsInt i = 0; i != mipsolver.model_->numRow_; ++i) {
    double maxabsval = 0.0;

    HighsInt start = ARstart_[i];
    HighsInt end = ARstart_[i + 1];
    for (HighsInt j = start; j != end; ++j)
      maxabsval = std::max(maxabsval, std::abs(ARvalue_[j]));

<<<<<<< HEAD
    cliquetable.cleanupFixed(domain);
    if (!mipsolver.mipdata_->modelcleanup) cliquetable.runCliqueMerging(domain);
=======
    maxAbsRowCoef[i] = maxabsval;
>>>>>>> ed66d31c
  }

  domain = HighsDomain(mipsolver);
  domain.computeRowActivities();
}<|MERGE_RESOLUTION|>--- conflicted
+++ resolved
@@ -17,92 +17,6 @@
 #include "lp_data/HighsLpUtils.h"
 #include "mip/HighsPseudocost.h"
 #include "presolve/HAggregator.h"
-<<<<<<< HEAD
-#include "util/HighsIntegers.h"
-
-bool HighsMipSolverData::trySolution(const std::vector<double>& solution,
-                                     char source) {
-  if (int(solution.size()) != mipsolver.model_->numCol_) return false;
-
-  HighsCDouble obj = 0;
-
-  for (int i = 0; i != mipsolver.model_->numCol_; ++i) {
-    if (solution[i] < mipsolver.model_->colLower_[i] - feastol) return false;
-    if (solution[i] > mipsolver.model_->colUpper_[i] + feastol) return false;
-    if (mipsolver.variableType(i) == HighsVarType::INTEGER &&
-        std::abs(solution[i] - std::floor(solution[i] + 0.5)) > feastol)
-      return false;
-
-    obj += mipsolver.colCost(i) * solution[i];
-  }
-
-  for (int i = 0; i != mipsolver.model_->numRow_; ++i) {
-    double rowactivity = 0.0;
-
-    int start = ARstart_[i];
-    int end = ARstart_[i + 1];
-
-    for (int j = start; j != end; ++j)
-      rowactivity += solution[ARindex_[j]] * ARvalue_[j];
-
-    if (rowactivity > mipsolver.rowUpper(i) + feastol) return false;
-    if (rowactivity < mipsolver.rowLower(i) - feastol) return false;
-  }
-
-  addIncumbent(solution, double(obj), source);
-  return true;
-}
-
-HighsMipSolverData::ModelCleanup::ModelCleanup(HighsMipSolver& mipsolver) {
-  origmodel = mipsolver.model_;
-  HighsLp model;
-
-  // we initialize everything except the matrix and column bounds,
-  // as they are modified first via HAggregator and HighsDomain
-  // and the copy would be thrown away
-  model.colCost_ = origmodel->colCost_;
-  model.integrality_ = origmodel->integrality_;
-  model.numCol_ = origmodel->numCol_;
-  model.numRow_ = origmodel->numRow_;
-  model.rowLower_ = origmodel->rowLower_;
-  model.rowUpper_ = origmodel->rowUpper_;
-  model.sense_ = origmodel->sense_;
-  model.lp_name_ = origmodel->lp_name_;
-  model.model_name_ = origmodel->model_name_;
-  model.offset_ = origmodel->offset_;
-
-  std::vector<double>& colLower = mipsolver.mipdata_->domain.colLower_;
-  std::vector<double>& colUpper = mipsolver.mipdata_->domain.colUpper_;
-
-  std::vector<int> coldeleted(model.numCol_);
-  std::vector<uint8_t> rowdeleted(model.numRow_);
-
-  presolve::HAggregator aggregator(model.rowLower_, model.rowUpper_,
-                                   model.colCost_, model.offset_,
-                                   model.integrality_, colLower, colUpper);
-  aggregator.fromCSC(origmodel->Avalue_, origmodel->Aindex_,
-                     origmodel->Astart_);
-
-  origsol.resize(model.numCol_);
-  // printf("before model cleanup: %d nonzeros\n", aggregator.numNonzeros());
-  int nfixed = 0;
-  for (int i = 0; i != model.numCol_; ++i) {
-    if (colLower[i] != colUpper[i]) continue;
-    aggregator.removeFixedCol(i);
-    ++nfixed;
-    origsol[i] = colLower[i];
-    coldeleted[i] = -1;
-  }
-
-  // printf("removed %d fixed columns: %d nonzeros\n", nfixed,
-  //       aggregator.numNonzeros());
-
-  for (int delrow : mipsolver.mipdata_->cliquetable.getDeletedRows()) {
-    if (!rowdeleted[delrow]) {
-      aggregator.removeRow(delrow);
-      rowdeleted[delrow] = true;
-    }
-=======
 #include "presolve/HPresolve.h"
 #include "util/HighsIntegers.h"
 
@@ -120,75 +34,10 @@
       return false;
 
     obj += mipsolver.colCost(i) * solution[i];
->>>>>>> ed66d31c
-  }
-
-<<<<<<< HEAD
-  aggregator.removeRedundantRows(rowdeleted);
-
-  int nremoved = 0;
-  for (int i = 0; i != model.numRow_; ++i) {
-    if (rowdeleted[i]) ++nremoved;
-  }
-
-  // printf("removed %d redundant rows: %d nonzeros\n", nremoved,
-  //       aggregator.numNonzeros());
-  std::vector<std::pair<int, HighsCliqueTable::CliqueVar>>& extensionvars =
-      mipsolver.mipdata_->cliquetable.getCliqueExtensions();
-  int addednnz = extensionvars.size();
-  for (std::pair<int, HighsCliqueTable::CliqueVar> cliqueextension :
-       extensionvars) {
-    if (rowdeleted[cliqueextension.first]) {
-      --addednnz;
-      continue;
-    }
-    double val;
-    if (cliqueextension.second.val == 0) {
-      model.rowLower_[cliqueextension.first] -= 1;
-      model.rowUpper_[cliqueextension.first] -= 1;
-      val = -1.0;
-    } else
-      val = 1.0;
-    aggregator.addNonzero(cliqueextension.first, cliqueextension.second.col,
-                          val);
-  }
-  extensionvars.clear();
-  // printf("clique extension added %d nonzeros\n", addednnz);
-
-  int ndelrows = 0;
-
-  for (int delrow : mipsolver.mipdata_->cliquetable.getDeletedRows()) {
-    if (!rowdeleted[delrow]) {
-      ++ndelrows;
-      aggregator.removeRow(delrow);
-      rowdeleted[delrow] = true;
-    }
-  }
-
-  nremoved += ndelrows;
-  mipsolver.mipdata_->cliquetable.getDeletedRows().clear();
-
-  // run clique extension before performing substitutions
-
-  // printf("after clique extension: %d fixed cols, %d nonzeros\n", nfixed,
-  //       aggregator.numNonzeros());
-
-  // clean up fixings
-  mipsolver.mipdata_->cliquetable.cleanupFixed(mipsolver.mipdata_->domain);
-  for (int i = 0; i != model.numCol_; ++i) {
-    if (coldeleted[i] != 0 ||
-        std::abs(colLower[i] - colUpper[i]) > HIGHS_CONST_TINY)
-      continue;
-    aggregator.removeFixedCol(i);
-
-    ++nfixed;
-    origsol[i] = colLower[i];
-    coldeleted[i] = -1;
-  }
-=======
+  }
+
   for (HighsInt i = 0; i != mipsolver.model_->numRow_; ++i) {
     double rowactivity = 0.0;
->>>>>>> ed66d31c
 
     HighsInt start = ARstart_[i];
     HighsInt end = ARstart_[i + 1];
@@ -248,113 +97,9 @@
       //     total_heuristic_effort_estim);
       return true;
     }
-<<<<<<< HEAD
-
-    HighsSubstitution substitution{subst.substcol, int(subst.replace.col),
-                                   scale, double(offset)};
-
-    aggregator.substitute(substitution.substcol, substitution.staycol,
-                          substitution.offset, substitution.scale);
-
-    substitutionStack.push_back(substitution);
-    coldeleted[substitution.substcol] = substitutionStack.size();
-    ++nsubst;
-  }
-
-  // printf("after %d cliquetable substitutions: %d nonzeros\n", nsubst,
-  //       aggregator.numNonzeros());
-
-  aggregator.removeRedundantRows(rowdeleted);
-  nremoved = 0;
-  for (int i = 0; i != model.numRow_; ++i) {
-    if (rowdeleted[i]) ++nremoved;
-  }
-
-  int numstrengthened = aggregator.strengthenInequalities();
-
-  if (numstrengthened != 0)
-    HighsPrintMessage(mipsolver.options_mip_->output,
-                      mipsolver.options_mip_->message_level, ML_MINIMAL,
-                      "strengthened %d coefficients\n", numstrengthened);
-
-  // printf("removed redundant rows: %d removed rows, %d nonzeros\n", nremoved,
-  //       aggregator.numNonzeros());
-
-  aggregator.toCSC(model.Avalue_, model.Aindex_, model.Astart_);
-
-  model.colLower_ = std::move(colLower);
-  model.colUpper_ = std::move(colUpper);
-  cleanedUpModel = std::move(model);
-  mipsolver.model_ = &cleanedUpModel;
-
-  cIndex.assign(cleanedUpModel.numCol_, -1);
-  rIndex.assign(cleanedUpModel.numRow_, -1);
-
-  int numreducedcol = 0;
-  for (int i = 0; i != cleanedUpModel.numCol_; ++i) {
-    if (coldeleted[i]) continue;
-    cIndex[i] = numreducedcol++;
-  }
-
-  int numreducedrow = 0;
-  for (int i = 0; i != cleanedUpModel.numRow_; ++i) {
-    if (rowdeleted[i]) continue;
-    rIndex[i] = numreducedrow++;
-  }
-
-  for (int i = 0; i != cleanedUpModel.numCol_; ++i) {
-    int newindex = cIndex[i];
-    if (newindex == -1) continue;
-    cleanedUpModel.Astart_[newindex] = cleanedUpModel.Astart_[i];
-    cleanedUpModel.colCost_[newindex] = cleanedUpModel.colCost_[i];
-    cleanedUpModel.integrality_[newindex] = cleanedUpModel.integrality_[i];
-    cleanedUpModel.colLower_[newindex] = cleanedUpModel.colLower_[i];
-    cleanedUpModel.colUpper_[newindex] = cleanedUpModel.colUpper_[i];
-  }
-  cleanedUpModel.Astart_[numreducedcol] = cleanedUpModel.Avalue_.size();
-  cleanedUpModel.Astart_.resize(numreducedcol + 1);
-  cleanedUpModel.colCost_.resize(numreducedcol);
-  cleanedUpModel.integrality_.resize(numreducedcol);
-  cleanedUpModel.colLower_.resize(numreducedcol);
-  cleanedUpModel.colUpper_.resize(numreducedcol);
-
-  for (int i = 0; i != cleanedUpModel.numRow_; ++i) {
-    int newindex = rIndex[i];
-    if (newindex == -1) continue;
-    cleanedUpModel.rowLower_[newindex] = cleanedUpModel.rowLower_[i];
-    cleanedUpModel.rowUpper_[newindex] = cleanedUpModel.rowUpper_[i];
-  }
-  cleanedUpModel.rowLower_.resize(numreducedrow);
-  cleanedUpModel.rowUpper_.resize(numreducedrow);
-
-  int numnnz = cleanedUpModel.Avalue_.size();
-  for (int i = 0; i != numnnz; ++i) {
-    cleanedUpModel.Aindex_[i] = rIndex[cleanedUpModel.Aindex_[i]];
-    assert(cleanedUpModel.Aindex_[i] < numreducedrow);
-    assert(cleanedUpModel.Aindex_[i] >= 0);
-  }
-
-  cleanedUpModel.numCol_ = numreducedcol;
-  cleanedUpModel.numRow_ = numreducedrow;
-
-  mipsolver.mipdata_->rowMatrixSet = false;
-  mipsolver.mipdata_->cutpool = HighsCutPool(
-      cleanedUpModel.numCol_, mipsolver.options_mip_->mip_pool_age_limit,
-      mipsolver.options_mip_->mip_pool_soft_limit);
-  mipsolver.mipdata_->domain = HighsDomain(mipsolver);
-  mipsolver.mipdata_->domain.addCutpool(mipsolver.mipdata_->cutpool);
-  mipsolver.mipdata_->pseudocost = HighsPseudocost(cleanedUpModel.numCol_);
-  mipsolver.mipdata_->cliquetable.rebuild(cleanedUpModel.numCol_, cIndex,
-                                          rIndex);
-  mipsolver.mipdata_->implications.rebuild(cleanedUpModel.numCol_, cIndex,
-                                           rIndex);
-
-  reportPresolveReductions(*mipsolver.options_mip_, *origmodel, cleanedUpModel);
-=======
   }
 
   return false;
->>>>>>> ed66d31c
 }
 
 void HighsMipSolverData::removeFixedIndices() {
@@ -373,25 +118,6 @@
   continuous_cols.erase(
       std::remove_if(continuous_cols.begin(), continuous_cols.end(),
                      [&](HighsInt col) { return domain.isFixed(col); }),
-      continuous_cols.end());
-}
-
-void HighsMipSolverData::removeFixedIndices() {
-  integral_cols.erase(
-      std::remove_if(integral_cols.begin(), integral_cols.end(),
-                     [&](int col) { return domain.isFixed(col); }),
-      integral_cols.end());
-  integer_cols.erase(
-      std::remove_if(integer_cols.begin(), integer_cols.end(),
-                     [&](int col) { return domain.isFixed(col); }),
-      integer_cols.end());
-  implint_cols.erase(
-      std::remove_if(implint_cols.begin(), implint_cols.end(),
-                     [&](int col) { return domain.isFixed(col); }),
-      implint_cols.end());
-  continuous_cols.erase(
-      std::remove_if(continuous_cols.begin(), continuous_cols.end(),
-                     [&](int col) { return domain.isFixed(col); }),
       continuous_cols.end());
 }
 
@@ -430,11 +156,7 @@
   if (mipsolver.options_mip_->mip_report_level == 0)
     dispfreq = 0;
   else if (mipsolver.options_mip_->mip_report_level == 1)
-<<<<<<< HEAD
-    dispfreq = 50;
-=======
     dispfreq = 100;
->>>>>>> ed66d31c
   else
     dispfreq = 1;
 }
@@ -452,10 +174,6 @@
 void HighsMipSolverData::runSetup() {
   const HighsLp& model = *mipsolver.model_;
 
-<<<<<<< HEAD
-  upper_limit = mipsolver.options_mip_->dual_objective_value_upper_bound -
-                mipsolver.model_->offset_;
-=======
   // transform the objective limit to the current model
   upper_limit -= mipsolver.model_->offset_;
   lower_bound -= mipsolver.model_->offset_;
@@ -469,7 +187,6 @@
   integer_cols.clear();
   implint_cols.clear();
   integral_cols.clear();
->>>>>>> ed66d31c
 
   rowMatrixSet = false;
   if (!rowMatrixSet) {
@@ -479,15 +196,6 @@
                          ARvalue_);
     uplocks.resize(model.numCol_);
     downlocks.resize(model.numCol_);
-<<<<<<< HEAD
-    for (int i = 0; i != model.numCol_; ++i) {
-      int start = model.Astart_[i];
-      int end = model.Astart_[i + 1];
-      for (int j = start; j != end; ++j) {
-        int row = model.Aindex_[j];
-
-        if (model.rowLower_[row] != -HIGHS_CONST_INF) {
-=======
     for (HighsInt i = 0; i != model.numCol_; ++i) {
       HighsInt start = model.Astart_[i];
       HighsInt end = model.Astart_[i + 1];
@@ -495,17 +203,12 @@
         HighsInt row = model.Aindex_[j];
 
         if (model.rowLower_[row] != -kHighsInf) {
->>>>>>> ed66d31c
           if (model.Avalue_[j] < 0)
             ++uplocks[i];
           else
             ++downlocks[i];
         }
-<<<<<<< HEAD
-        if (model.rowUpper_[row] != HIGHS_CONST_INF) {
-=======
         if (model.rowUpper_[row] != kHighsInf) {
->>>>>>> ed66d31c
           if (model.Avalue_[j] < 0)
             ++downlocks[i];
           else
@@ -543,14 +246,6 @@
     maxAbsRowCoef[i] = maxabsval;
   }
 
-<<<<<<< HEAD
-  if (model.numCol_ == 0) {
-    mipsolver.modelstatus_ = HighsModelStatus::OPTIMAL;
-    return;
-  }
-
-=======
->>>>>>> ed66d31c
   // compute row activities and propagate all rows once
   domain.computeRowActivities();
   domain.propagate();
@@ -568,21 +263,6 @@
 
   if (checkLimits()) return;
   // extract cliques if they have not been extracted before
-<<<<<<< HEAD
-  if (!cliquesExtracted) {
-    cliquesExtracted = true;
-    cliquetable.extractCliques(mipsolver);
-    if (!domain.infeasible() && upper_limit != HIGHS_CONST_INF)
-      cliquetable.extractObjCliques(mipsolver);
-    if (domain.infeasible()) {
-      mipsolver.modelstatus_ = HighsModelStatus::PRIMAL_INFEASIBLE;
-      lower_bound = HIGHS_CONST_INF;
-      pruned_treeweight = 1.0;
-      return;
-    }
-  }
-=======
->>>>>>> ed66d31c
 
   for (HighsInt col : domain.getChangedCols())
     implications.cleanupVarbounds(col);
@@ -649,10 +329,6 @@
     }
   }
 
-<<<<<<< HEAD
-  for (int col : domain.getChangedCols()) implications.cleanupVarbounds(col);
-  domain.clearChangedCols();
-=======
   for (HighsInt i = 0; i != mipsolver.orig_model_->numRow_; ++i) {
     row_violation_ =
         std::max(row_violation_,
@@ -661,7 +337,6 @@
         std::max(row_violation_,
                  solution.row_value[i] - mipsolver.orig_model_->rowUpper_[i]);
   }
->>>>>>> ed66d31c
 
   bool feasible =
       bound_violation_ <= mipsolver.options_mip_->mip_feasibility_tolerance &&
@@ -702,37 +377,9 @@
       mipsolver.solution_objective_ = double(obj);
     }
 
-<<<<<<< HEAD
-  checkObjIntegrality();
-  basisTransfer();
-
-  continuous_cols.clear();
-  integer_cols.clear();
-  implint_cols.clear();
-  integral_cols.clear();
-  for (int i = 0; i != mipsolver.numCol(); ++i) {
-    switch (mipsolver.variableType(i)) {
-      case HighsVarType::CONTINUOUS:
-        continuous_cols.push_back(i);
-        break;
-      case HighsVarType::IMPLICIT_INTEGER:
-        implint_cols.push_back(i);
-        integral_cols.push_back(i);
-        break;
-      case HighsVarType::INTEGER:
-        integer_cols.push_back(i);
-        integral_cols.push_back(i);
-    }
-  }
-  nodequeue.setNumCol(mipsolver.numCol());
-
-  debugSolution.activate();
-}
-=======
     // return infinity so that it is not used for bounding
     return kHighsInf;
   }
->>>>>>> ed66d31c
 
   // return the objective value in the transformed space
   if (mipsolver.orig_model_->sense_ == ObjSense::kMaximize)
@@ -954,12 +601,6 @@
       new_upper_limit = solobj - feastol;
     }
     if (new_upper_limit < upper_limit) {
-<<<<<<< HEAD
-      debugSolution.newIncumbentFound();
-      upper_limit = new_upper_limit;
-      redcostfixing.propagateRootRedcost(mipsolver);
-      cliquetable.extractObjCliques(mipsolver);
-=======
       ++numImprovingSols;
       upper_limit = new_upper_limit;
       debugSolution.newIncumbentFound();
@@ -975,7 +616,6 @@
         nodequeue.clear();
         return true;
       }
->>>>>>> ed66d31c
       pruned_treeweight += nodequeue.performBounding(upper_limit);
       printDisplayLine(source);
     }
@@ -1000,17 +640,11 @@
   last_displeave = num_leaves;
 
   double lb = mipsolver.mipdata_->lower_bound + offset;
-<<<<<<< HEAD
-  double ub = HIGHS_CONST_INF;
-  double gap = HIGHS_CONST_INF;
-  int lpcuts = mipsolver.mipdata_->lp.numRows() - mipsolver.model_->numRow_;
-=======
   if (std::abs(lb) <= epsilon) lb = 0;
   double ub = kHighsInf;
   double gap = kHighsInf;
   HighsInt lpcuts =
       mipsolver.mipdata_->lp.numRows() - mipsolver.model_->numRow_;
->>>>>>> ed66d31c
 
   if (upper_bound != kHighsInf) {
     ub = upper_bound + offset;
@@ -1039,22 +673,6 @@
 }
 
 bool HighsMipSolverData::rootSeparationRound(
-<<<<<<< HEAD
-    HighsSeparation& sepa, int& ncuts, HighsLpRelaxation::Status& status) {
-  size_t tmpLpIters = lp.getNumLpIterations();
-  ncuts = sepa.separationRound(domain, status);
-  maxrootlpiters =
-      std::max(maxrootlpiters, lp.getNumLpIterations() - tmpLpIters);
-
-  total_lp_iterations = lp.getNumLpIterations();
-  sepa_lp_iterations = total_lp_iterations - firstrootlpiters;
-
-  if (status == HighsLpRelaxation::Status::Infeasible) {
-    pruned_treeweight = 1.0;
-    lower_bound = std::min(HIGHS_CONST_INF, upper_bound);
-    num_nodes = 1;
-    num_leaves = 1;
-=======
     HighsSeparation& sepa, HighsInt& ncuts, HighsLpRelaxation::Status& status) {
   int64_t tmpLpIters = -lp.getNumLpIterations();
   ncuts = sepa.separationRound(domain, status);
@@ -1068,7 +686,6 @@
     pruned_treeweight = 1.0;
     num_nodes += 1;
     num_leaves += 1;
->>>>>>> ed66d31c
     return true;
   }
 
@@ -1077,8 +694,6 @@
   if (incumbent.empty()) {
     heuristics.randomizedRounding(solvals);
     heuristics.flushStatistics();
-<<<<<<< HEAD
-=======
 
     domain.propagate();
     if (domain.infeasible()) {
@@ -1088,28 +703,12 @@
       num_leaves = 1;
       return true;
     }
->>>>>>> ed66d31c
   }
 
   if (lp.unscaledDualFeasible(status)) {
     lower_bound = lp.getObjective();
     redcostfixing.addRootRedcost(
         mipsolver, lp.getLpSolver().getSolution().col_dual, lower_bound);
-<<<<<<< HEAD
-    if (upper_limit != HIGHS_CONST_INF) {
-      redcostfixing.propagateRootRedcost(mipsolver);
-
-      if (domain.infeasible())
-        status = HighsLpRelaxation::Status::Infeasible;
-      else if (!domain.getChangedCols().empty())
-        status = lp.resolveLp(&domain);
-
-      if (status == HighsLpRelaxation::Status::Infeasible) {
-        pruned_treeweight = 1.0;
-        lower_bound = std::min(HIGHS_CONST_INF, upper_bound);
-        total_lp_iterations = lp.getNumLpIterations();
-        sepa_lp_iterations = total_lp_iterations - firstrootlpiters;
-=======
     if (upper_limit != kHighsInf) {
       redcostfixing.propagateRootRedcost(mipsolver);
 
@@ -1127,7 +726,6 @@
       if (status == HighsLpRelaxation::Status::kInfeasible) {
         pruned_treeweight = 1.0;
         lower_bound = std::min(kHighsInf, upper_bound);
->>>>>>> ed66d31c
         num_nodes = 1;
         num_leaves = 1;
         return true;
@@ -1136,12 +734,7 @@
   }
 
   if (mipsolver.mipdata_->lower_bound > mipsolver.mipdata_->upper_limit) {
-<<<<<<< HEAD
-    lower_bound = std::min(HIGHS_CONST_INF, upper_bound);
-    total_lp_iterations = lp.getNumLpIterations();
-=======
     lower_bound = std::min(kHighsInf, upper_bound);
->>>>>>> ed66d31c
     pruned_treeweight = 1.0;
     num_nodes = 1;
     num_leaves = 1;
@@ -1155,25 +748,6 @@
   HighsInt maxSepaRounds = mipsolver.submip ? 5 : kHighsIInf;
 restart:
   // solve the first root lp
-<<<<<<< HEAD
-  HighsPrintMessage(mipsolver.options_mip_->output,
-                    mipsolver.options_mip_->message_level, ML_MINIMAL,
-                    "\nsolving root node LP relaxation\n");
-  lp.loadModel();
-  lp.getLpSolver().setHighsOptionValue("presolve", "on");
-  lp.getLpSolver().setHighsLogfile(mipsolver.options_mip_->logfile);
-  lp.getLpSolver().setHighsOutput(mipsolver.options_mip_->output);
-  HighsLpRelaxation::Status status = lp.resolveLp();
-
-  lp.getLpSolver().setHighsOptionValue("presolve", "off");
-  maxrootlpiters = lp.getNumLpIterations();
-  firstrootlpiters = maxrootlpiters;
-
-  lp.setIterationLimit(std::max(10000, int(50 * maxrootlpiters)));
-  lp.getLpSolver().setHighsLogfile();
-  lp.getLpSolver().setHighsOutput();
-  lp.getLpSolver().setHighsOptionValue("parallel", "off");
-=======
   highsLogUser(mipsolver.options_mip_->log_options, HighsLogType::kInfo,
                "\nSolving root node LP relaxation\n");
   // lp.getLpSolver().setOptionValue(
@@ -1217,7 +791,6 @@
   //  lp.getLpSolver().setOptionValue("output_flag", false);
   //  lp.getLpSolver().setOptionValue("log_dev_level", 0);
   lp.getLpSolver().setOptionValue("parallel", "off");
->>>>>>> ed66d31c
 
   firstlpsol = lp.getLpSolver().getSolution().col_value;
   firstlpsolobj = lp.getObjective();
@@ -1239,11 +812,7 @@
     lower_bound = lp.getObjective();
     redcostfixing.addRootRedcost(
         mipsolver, lp.getLpSolver().getSolution().col_dual, lower_bound);
-<<<<<<< HEAD
-    if (mipsolver.mipdata_->upper_limit != HIGHS_CONST_INF)
-=======
     if (mipsolver.mipdata_->upper_limit != kHighsInf)
->>>>>>> ed66d31c
       redcostfixing.propagateRootRedcost(mipsolver);
   }
 
@@ -1252,18 +821,6 @@
     heuristics.flushStatistics();
   }
 
-<<<<<<< HEAD
-  if (status == HighsLpRelaxation::Status::Infeasible ||
-      mipsolver.mipdata_->domain.infeasible() ||
-      mipsolver.mipdata_->lower_bound > mipsolver.mipdata_->upper_limit) {
-    lower_bound = std::min(HIGHS_CONST_INF, upper_bound);
-    total_lp_iterations = lp.getNumLpIterations();
-    sepa_lp_iterations =
-        total_lp_iterations - firstrootlpiters - heuristic_lp_iterations;
-    pruned_treeweight = 1.0;
-    num_nodes = 1;
-    num_leaves = 1;
-=======
   domain.propagate();
 
   if (status == HighsLpRelaxation::Status::kInfeasible ||
@@ -1273,7 +830,6 @@
     pruned_treeweight = 1.0;
     num_nodes += 1;
     num_leaves += 1;
->>>>>>> ed66d31c
     return;
   }
 
@@ -1285,32 +841,15 @@
 
   HighsInt stall = 0;
   double smoothprogress = 0.0;
-<<<<<<< HEAD
-  int nseparounds = 0;
-=======
   HighsInt nseparounds = 0;
->>>>>>> ed66d31c
 
   HighsSeparation sepa(mipsolver);
   sepa.setLpRelaxation(&lp);
 
-<<<<<<< HEAD
-  total_lp_iterations = lp.getNumLpIterations();
-  sepa_lp_iterations =
-      total_lp_iterations - firstrootlpiters - heuristic_lp_iterations;
-
-=======
->>>>>>> ed66d31c
   while (lp.scaledOptimal(status) && !lp.getFractionalIntegers().empty() &&
          stall < 3) {
     printDisplayLine();
     if (checkLimits()) return;
-<<<<<<< HEAD
-    ++nseparounds;
-
-    int ncuts;
-    if (rootSeparationRound(sepa, ncuts, status)) return;
-=======
 
     if (nseparounds == maxSepaRounds) break;
 
@@ -1357,16 +896,11 @@
         }
       }
     }
->>>>>>> ed66d31c
 
     HighsCDouble sqrnorm = 0.0;
     const auto& solvals = lp.getSolution().col_value;
 
-<<<<<<< HEAD
-    for (int i = 0; i != mipsolver.numCol(); ++i) {
-=======
     for (HighsInt i = 0; i != mipsolver.numCol(); ++i) {
->>>>>>> ed66d31c
       curdirection[i] = firstlpsol[i] - solvals[i];
 
       // if (mip.integrality_[i] == 2 && lp.getObjective() > firstobj &&
@@ -1408,52 +942,20 @@
     rootlpsolobj = lp.getObjective();
     if (lp.unscaledDualFeasible(status)) lower_bound = lp.getObjective();
 
-<<<<<<< HEAD
-    total_lp_iterations = lp.getNumLpIterations();
-    sepa_lp_iterations =
-        total_lp_iterations - firstrootlpiters - heuristic_lp_iterations;
-
-    lp.setIterationLimit(std::max(10000, int(50 * maxrootlpiters)));
-
-=======
     lp.setIterationLimit(std::max(10000, int(10 * avgrootlpiters)));
->>>>>>> ed66d31c
     if (ncuts == 0) break;
   }
 
   lp.setIterationLimit();
-<<<<<<< HEAD
-  status = lp.resolveLp(&domain);
-  total_lp_iterations = lp.getNumLpIterations();
-  sepa_lp_iterations =
-      total_lp_iterations - firstrootlpiters - heuristic_lp_iterations;
-  if (status == HighsLpRelaxation::Status::Optimal &&
-=======
   lpIters = -lp.getNumLpIterations();
   status = lp.resolveLp(&domain);
   lpIters += lp.getNumLpIterations();
   total_lp_iterations += lpIters;
 
   if (status == HighsLpRelaxation::Status::kOptimal &&
->>>>>>> ed66d31c
       lp.getFractionalIntegers().empty()) {
     addIncumbent(lp.getLpSolver().getSolution().col_value, lp.getObjective(),
                  'T');
-<<<<<<< HEAD
-    return;
-  } else {
-    rootlpsol = lp.getLpSolver().getSolution().col_value;
-    rootlpsolobj = lp.getObjective();
-    lp.setIterationLimit(std::max(10000, int(50 * maxrootlpiters)));
-
-    heuristics.RENS(rootlpsol);
-    heuristics.flushStatistics();
-
-    if (upper_limit == HIGHS_CONST_INF && !mipsolver.submip) {
-      heuristics.centralRounding();
-      heuristics.flushStatistics();
-      if (upper_limit == HIGHS_CONST_INF) {
-=======
     if (lower_bound > upper_limit) {
       mipsolver.modelstatus_ = HighsModelStatus::kOptimal;
       pruned_treeweight = 1.0;
@@ -1503,21 +1005,12 @@
       heuristics.flushStatistics();
 
       if (upper_limit == kHighsInf && !mipsolver.submip) {
->>>>>>> ed66d31c
         heuristics.feasibilityPump();
         heuristics.flushStatistics();
       }
     }
   }
 
-<<<<<<< HEAD
-  // if global propagation found bound changes, we update the local domain
-  if (!domain.getChangedCols().empty()) {
-    int ncuts;
-    if (rootSeparationRound(sepa, ncuts, status)) {
-      return;
-    }
-=======
   // if there are new global bound changes we reevaluate the LP and do one more
   // separation round
   if (!domain.getChangedCols().empty()) {
@@ -1537,19 +1030,12 @@
     }
     HighsInt ncuts;
     if (rootSeparationRound(sepa, ncuts, status)) return;
->>>>>>> ed66d31c
 
     if (lp.unscaledDualFeasible(status)) lower_bound = lp.getObjective();
 
     printDisplayLine();
   }
 
-<<<<<<< HEAD
-  if (lower_bound <= upper_limit) {
-    // add the root node to the nodequeue to initialize the search
-    nodequeue.emplaceNode(std::vector<HighsDomainChange>(), lower_bound,
-                          lp.getObjective(), lp.getObjective(), 1);
-=======
   removeFixedIndices();
   lp.removeObsoleteRows();
   rootlpsolobj = lp.getObjective();
@@ -1572,12 +1058,7 @@
     // add the root node to the nodequeue to initialize the search
     nodequeue.emplaceNode(std::vector<HighsDomainChange>(), lower_bound,
                           lp.getObjective(), 1);
->>>>>>> ed66d31c
-  }
-
-  removeFixedIndices();
-  lp.removeObsoleteRows();
-  rootlpsolobj = lp.getObjective();
+  }
 }
 
 bool HighsMipSolverData::checkLimits() const {
@@ -1654,56 +1135,11 @@
 
 void HighsMipSolverData::setupDomainPropagation() {
   const HighsLp& model = *mipsolver.model_;
-<<<<<<< HEAD
-  // store binary variables in vector with their number of implications on
-  // other binaries
-  std::vector<std::tuple<int, int, int>> binaries;
-  binaries.reserve(model.numCol_);
-  HighsRandom random;
-  for (int i = 0; i != model.numCol_; ++i) {
-    if (domain.isBinary(i))
-      binaries.emplace_back(-std::min(100, cliquetable.getNumImplications(i)),
-                            random.integer(), i);
-  }
-  if (!binaries.empty()) {
-    // sort variables with many implications on other binaries first
-    std::sort(binaries.begin(), binaries.end());
-
-    int nfixed = 0;
-    int contingent = 1000;
-    int nprobed = 0;
-    for (std::tuple<int, int, int> binvar : binaries) {
-      int i = std::get<2>(binvar);
-
-      if (cliquetable.getSubstitution(i) != nullptr) continue;
-
-      if (domain.isBinary(i)) {
-        if (nprobed % 16 == 1 && checkLimits()) return;
-        --contingent;
-        if (contingent < 0) break;
-        ++nprobed;
-        bool fixed = implications.runProbing(i, contingent);
-
-        if (domain.infeasible()) {
-          mipsolver.modelstatus_ = HighsModelStatus::PRIMAL_INFEASIBLE;
-          lower_bound = HIGHS_CONST_INF;
-          pruned_treeweight = 1.0;
-          return;
-        }
-        if (fixed) {
-          ++nfixed;
-          contingent += nfixed;
-        }
-      } else
-        ++nfixed;
-    }
-=======
   highsSparseTranspose(model.numRow_, model.numCol_, model.Astart_,
                        model.Aindex_, model.Avalue_, ARstart_, ARindex_,
                        ARvalue_);
 
   pseudocost = HighsPseudocost(mipsolver);
->>>>>>> ed66d31c
 
   // compute the maximal absolute coefficients to filter propagation
   maxAbsRowCoef.resize(mipsolver.model_->numRow_);
@@ -1715,12 +1151,7 @@
     for (HighsInt j = start; j != end; ++j)
       maxabsval = std::max(maxabsval, std::abs(ARvalue_[j]));
 
-<<<<<<< HEAD
-    cliquetable.cleanupFixed(domain);
-    if (!mipsolver.mipdata_->modelcleanup) cliquetable.runCliqueMerging(domain);
-=======
     maxAbsRowCoef[i] = maxabsval;
->>>>>>> ed66d31c
   }
 
   domain = HighsDomain(mipsolver);
