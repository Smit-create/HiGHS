/* * * * * * * * * * * * * * * * * * * * * * * * * * * * * * * * * * * * */
/*                                                                       */
/*    This file is part of the HiGHS linear optimization suite           */
/*                                                                       */
/*    Written and engineered 2008-2021 at the University of Edinburgh    */
/*                                                                       */
/*    Available as open-source under the MIT License                     */
/*                                                                       */
/*    Authors: Julian Hall, Ivet Galabova, Qi Huangfu, Leona Gottwald    */
/*    and Michael Feldmeier                                              */
/*                                                                       */
/* * * * * * * * * * * * * * * * * * * * * * * * * * * * * * * * * * * * */
#ifndef HIGHS_IMPLICATIONS_H_
#define HIGHS_IMPLICATIONS_H_

#include <algorithm>
#include <cassert>
#include <utility>
#include <vector>

#include "mip/HighsDomain.h"
#include "mip/HighsDomainChange.h"

class HighsCliqueTable;
class HighsLpRelaxation;

class HighsImplications {
  std::vector<HighsDomainChange> implications;

  struct Implics {
    HighsInt start;
    HighsInt num;
  };
  std::vector<Implics> implicationmap;

  bool computeImplications(HighsInt col, bool val);

 public:
  struct VarBound {
    double coef;
    double constant;

    double minValue() const { return constant + std::min(coef, 0.0); }
    double maxValue() const { return constant + std::max(coef, 0.0); }
  };

 private:
  std::vector<std::map<HighsInt, VarBound>> vubs;
  std::vector<std::map<HighsInt, VarBound>> vlbs;

 public:
<<<<<<< HEAD
  struct VarBound {
    double coef;
    double constant;

    double minValue() const { return constant + std::min(coef, 0.0); }
    double maxValue() const { return constant + std::max(coef, 0.0); }
  };

 private:
  std::vector<std::map<int, VarBound>> vubs;
  std::vector<std::map<int, VarBound>> vlbs;

 public:
=======
>>>>>>> ed66d31c
  const HighsMipSolver& mipsolver;
  std::vector<HighsSubstitution> substitutions;
  std::vector<uint8_t> colsubstituted;
  HighsImplications(const HighsMipSolver& mipsolver) : mipsolver(mipsolver) {
<<<<<<< HEAD
    int numcol = mipsolver.numCol();
=======
    HighsInt numcol = mipsolver.numCol();
>>>>>>> ed66d31c
    implicationmap.resize(2 * numcol, {-1, 0});
    colsubstituted.resize(numcol);
    vubs.resize(numcol);
    vlbs.resize(numcol);
  }

  void reset() {
    colsubstituted.clear();
    colsubstituted.shrink_to_fit();
    implicationmap.clear();
    implicationmap.shrink_to_fit();

<<<<<<< HEAD
    int numcol = mipsolver.numCol();
=======
    HighsInt numcol = mipsolver.numCol();
>>>>>>> ed66d31c
    implicationmap.resize(2 * numcol, {-1, 0});
    colsubstituted.resize(numcol);
    vubs.clear();
    vubs.shrink_to_fit();
    vubs.resize(numcol);
    vlbs.clear();
    vlbs.shrink_to_fit();
    vlbs.resize(numcol);
  }

  HighsInt getImplications(HighsInt col, bool val,
                           const HighsDomainChange*& implicationsstart,
                           bool& infeasible) {
    HighsInt loc = 2 * col + val;
    if (implicationmap[loc].start == -1) {
      infeasible = computeImplications(col, val);

      if (infeasible) return 0;
    } else
      infeasible = false;

    assert(implicationmap[loc].start != -1);

    implicationsstart = implications.data() + implicationmap[loc].start;

    return implicationmap[loc].num;
  }

  bool implicationsCached(HighsInt col, bool val) {
    HighsInt loc = 2 * col + val;
    return implicationmap[loc].start != -1;
  }

<<<<<<< HEAD
  void addVUB(int col, int vubcol, double vubcoef, double vubconstant);

  void addVLB(int col, int vlbcol, double vlbcoef, double vlbconstant);

  const std::map<int, VarBound>& getVUBs(int col) const { return vubs[col]; }

  const std::map<int, VarBound>& getVLBs(int col) const { return vlbs[col]; }

  bool runProbing(int col, int& numboundchgs);

  void rebuild(int ncols, const std::vector<int>& cIndex,
               const std::vector<int>& rIndex);
=======
  void addVUB(HighsInt col, HighsInt vubcol, double vubcoef,
              double vubconstant);

  void addVLB(HighsInt col, HighsInt vlbcol, double vlbcoef,
              double vlbconstant);

  const std::map<HighsInt, VarBound>& getVUBs(HighsInt col) const {
    return vubs[col];
  }

  const std::map<HighsInt, VarBound>& getVLBs(HighsInt col) const {
    return vlbs[col];
  }

  bool runProbing(HighsInt col, HighsInt& numReductions);

  void rebuild(HighsInt ncols, const std::vector<HighsInt>& cIndex,
               const std::vector<HighsInt>& rIndex);

  void buildFrom(const HighsImplications& init);
>>>>>>> ed66d31c

  void separateImpliedBounds(const HighsLpRelaxation& lpRelaxation,
                             const std::vector<double>& sol,
                             HighsCutPool& cutpool, double feastol);

<<<<<<< HEAD
  void cleanupVarbounds(int col);
=======
  void cleanupVarbounds(HighsInt col);
>>>>>>> ed66d31c
};

#endif<|MERGE_RESOLUTION|>--- conflicted
+++ resolved
@@ -49,31 +49,11 @@
   std::vector<std::map<HighsInt, VarBound>> vlbs;
 
  public:
-<<<<<<< HEAD
-  struct VarBound {
-    double coef;
-    double constant;
-
-    double minValue() const { return constant + std::min(coef, 0.0); }
-    double maxValue() const { return constant + std::max(coef, 0.0); }
-  };
-
- private:
-  std::vector<std::map<int, VarBound>> vubs;
-  std::vector<std::map<int, VarBound>> vlbs;
-
- public:
-=======
->>>>>>> ed66d31c
   const HighsMipSolver& mipsolver;
   std::vector<HighsSubstitution> substitutions;
   std::vector<uint8_t> colsubstituted;
   HighsImplications(const HighsMipSolver& mipsolver) : mipsolver(mipsolver) {
-<<<<<<< HEAD
-    int numcol = mipsolver.numCol();
-=======
     HighsInt numcol = mipsolver.numCol();
->>>>>>> ed66d31c
     implicationmap.resize(2 * numcol, {-1, 0});
     colsubstituted.resize(numcol);
     vubs.resize(numcol);
@@ -86,11 +66,7 @@
     implicationmap.clear();
     implicationmap.shrink_to_fit();
 
-<<<<<<< HEAD
-    int numcol = mipsolver.numCol();
-=======
     HighsInt numcol = mipsolver.numCol();
->>>>>>> ed66d31c
     implicationmap.resize(2 * numcol, {-1, 0});
     colsubstituted.resize(numcol);
     vubs.clear();
@@ -124,20 +100,6 @@
     return implicationmap[loc].start != -1;
   }
 
-<<<<<<< HEAD
-  void addVUB(int col, int vubcol, double vubcoef, double vubconstant);
-
-  void addVLB(int col, int vlbcol, double vlbcoef, double vlbconstant);
-
-  const std::map<int, VarBound>& getVUBs(int col) const { return vubs[col]; }
-
-  const std::map<int, VarBound>& getVLBs(int col) const { return vlbs[col]; }
-
-  bool runProbing(int col, int& numboundchgs);
-
-  void rebuild(int ncols, const std::vector<int>& cIndex,
-               const std::vector<int>& rIndex);
-=======
   void addVUB(HighsInt col, HighsInt vubcol, double vubcoef,
               double vubconstant);
 
@@ -158,17 +120,12 @@
                const std::vector<HighsInt>& rIndex);
 
   void buildFrom(const HighsImplications& init);
->>>>>>> ed66d31c
 
   void separateImpliedBounds(const HighsLpRelaxation& lpRelaxation,
                              const std::vector<double>& sol,
                              HighsCutPool& cutpool, double feastol);
 
-<<<<<<< HEAD
-  void cleanupVarbounds(int col);
-=======
   void cleanupVarbounds(HighsInt col);
->>>>>>> ed66d31c
 };
 
 #endif