/* * * * * * * * * * * * * * * * * * * * * * * * * * * * * * * * * * * * */
/*                                                                       */
/*    This file is part of the HiGHS linear optimization suite           */
/*                                                                       */
/*    Written and engineered 2008-2021 at the University of Edinburgh    */
/*                                                                       */
/*    Available as open-source under the MIT License                     */
/*                                                                       */
/*    Authors: Julian Hall, Ivet Galabova, Qi Huangfu, Leona Gottwald    */
/*    and Michael Feldmeier                                              */
/*                                                                       */
/* * * * * * * * * * * * * * * * * * * * * * * * * * * * * * * * * * * * */
#ifndef HIGHS_SEPARATION_H_
#define HIGHS_SEPARATION_H_

#include <cstdint>
#include <vector>

#include "mip/HighsCutPool.h"
#include "mip/HighsLpRelaxation.h"
#include "mip/HighsSeparator.h"

class HighsMipSolver;
class HighsImplications;
class HighsCliqueTable;

class HighsSeparation {
 public:
<<<<<<< HEAD
  int separationRound(HighsDomain& propdomain,
                      HighsLpRelaxation::Status& status);
=======
  HighsInt separationRound(HighsDomain& propdomain,
                           HighsLpRelaxation::Status& status);
>>>>>>> ed66d31c

  void separate(HighsDomain& propdomain);

  void setLpRelaxation(HighsLpRelaxation* lp) { this->lp = lp; }

  HighsSeparation(const HighsMipSolver& mipsolver);

 private:
<<<<<<< HEAD
  int implBoundClock;
  int cliqueClock;
=======
  HighsInt implBoundClock;
  HighsInt cliqueClock;
>>>>>>> ed66d31c
  std::vector<std::unique_ptr<HighsSeparator>> separators;
  HighsCutSet cutset;
  HighsLpRelaxation* lp;
};

#endif<|MERGE_RESOLUTION|>--- conflicted
+++ resolved
@@ -26,13 +26,8 @@
 
 class HighsSeparation {
  public:
-<<<<<<< HEAD
-  int separationRound(HighsDomain& propdomain,
-                      HighsLpRelaxation::Status& status);
-=======
   HighsInt separationRound(HighsDomain& propdomain,
                            HighsLpRelaxation::Status& status);
->>>>>>> ed66d31c
 
   void separate(HighsDomain& propdomain);
 
@@ -41,13 +36,8 @@
   HighsSeparation(const HighsMipSolver& mipsolver);
 
  private:
-<<<<<<< HEAD
-  int implBoundClock;
-  int cliqueClock;
-=======
   HighsInt implBoundClock;
   HighsInt cliqueClock;
->>>>>>> ed66d31c
   std::vector<std::unique_ptr<HighsSeparator>> separators;
   HighsCutSet cutset;
   HighsLpRelaxation* lp;
